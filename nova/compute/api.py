# vim: tabstop=4 shiftwidth=4 softtabstop=4

# Copyright 2010 United States Government as represented by the
# Administrator of the National Aeronautics and Space Administration.
# All Rights Reserved.
#
#    Licensed under the Apache License, Version 2.0 (the "License"); you may
#    not use this file except in compliance with the License. You may obtain
#    a copy of the License at
#
#         http://www.apache.org/licenses/LICENSE-2.0
#
#    Unless required by applicable law or agreed to in writing, software
#    distributed under the License is distributed on an "AS IS" BASIS, WITHOUT
#    WARRANTIES OR CONDITIONS OF ANY KIND, either express or implied. See the
#    License for the specific language governing permissions and limitations
#    under the License.

"""Handles all requests relating to instances (guest vms)."""

import eventlet
import re
import time

from nova import db
from nova import exception
from nova import flags
import nova.image
from nova import log as logging
from nova import network
from nova import quota
from nova import rpc
from nova import utils
from nova import volume
from nova.compute import instance_types
from nova.compute import power_state
from nova.scheduler import api as scheduler_api
from nova.db import base


LOG = logging.getLogger('nova.compute.api')


FLAGS = flags.FLAGS
flags.DECLARE('vncproxy_topic', 'nova.vnc')
flags.DEFINE_integer('find_host_timeout', 30,
                     'Timeout after NN seconds when looking for a host.')


def generate_default_hostname(instance_id):
    """Default function to generate a hostname given an instance reference."""
    return str(instance_id)


class API(base.Base):
    """API for interacting with the compute manager."""

    def __init__(self, image_service=None, network_api=None,
                 volume_api=None, hostname_factory=generate_default_hostname,
                 **kwargs):
        self.image_service = image_service or \
                nova.image.get_default_image_service()

        if not network_api:
            network_api = network.API()
        self.network_api = network_api
        if not volume_api:
            volume_api = volume.API()
        self.volume_api = volume_api
        self.hostname_factory = hostname_factory
        super(API, self).__init__(**kwargs)

    def _check_injected_file_quota(self, context, injected_files):
        """Enforce quota limits on injected files.

        Raises a QuotaError if any limit is exceeded.
        """
        if injected_files is None:
            return
        limit = quota.allowed_injected_files(context, len(injected_files))
        if len(injected_files) > limit:
            raise quota.QuotaError(code="OnsetFileLimitExceeded")
        path_limit = quota.allowed_injected_file_path_bytes(context)
        for path, content in injected_files:
            if len(path) > path_limit:
                raise quota.QuotaError(code="OnsetFilePathLimitExceeded")
            content_limit = quota.allowed_injected_file_content_bytes(
                                                    context, len(content))
            if len(content) > content_limit:
                raise quota.QuotaError(code="OnsetFileContentLimitExceeded")

    def _check_metadata_properties_quota(self, context, metadata={}):
        """Enforce quota limits on metadata properties."""
        num_metadata = len(metadata)
        quota_metadata = quota.allowed_metadata_items(context, num_metadata)
        if quota_metadata < num_metadata:
            pid = context.project_id
            msg = _("Quota exceeeded for %(pid)s, tried to set "
                    "%(num_metadata)s metadata properties") % locals()
            LOG.warn(msg)
            raise quota.QuotaError(msg, "MetadataLimitExceeded")

        # Because metadata is stored in the DB, we hard-code the size limits
        # In future, we may support more variable length strings, so we act
        #  as if this is quota-controlled for forwards compatibility
        for k, v in metadata.iteritems():
            if len(k) > 255 or len(v) > 255:
                pid = context.project_id
                msg = _("Quota exceeeded for %(pid)s, metadata property "
                        "key or value too long") % locals()
                LOG.warn(msg)
                raise quota.QuotaError(msg, "MetadataLimitExceeded")

    def _check_create_parameters(self, context, instance_type,
               image_href, kernel_id=None, ramdisk_id=None,
               min_count=1, max_count=1,
               display_name='', display_description='',
               key_name=None, key_data=None, security_group='default',
               availability_zone=None, user_data=None, metadata={},
               injected_files=None, admin_password=None, zone_blob=None):
        """Verify all the input parameters regardless of the provisioning
        strategy being performed."""

        if not instance_type:
            instance_type = instance_types.get_default_instance_type()

        num_instances = quota.allowed_instances(context, max_count,
                                                instance_type)
        if num_instances < min_count:
            pid = context.project_id
            LOG.warn(_("Quota exceeeded for %(pid)s,"
                    " tried to run %(min_count)s instances") % locals())
            if num_instances <= 0:
                message = _("Instance quota exceeded. You cannot run any "
                            "more instances of this type.")
            else:
                message = _("Instance quota exceeded. You can only run %s "
                            "more instances of this type.") % num_instances
            raise quota.QuotaError(message, "InstanceLimitExceeded")

        self._check_metadata_properties_quota(context, metadata)
        self._check_injected_file_quota(context, injected_files)

        (image_service, image_id) = nova.image.get_image_service(image_href)
        image = image_service.show(context, image_id)

        os_type = None
        if 'properties' in image and 'os_type' in image['properties']:
            os_type = image['properties']['os_type']

        if kernel_id is None:
            kernel_id = image['properties'].get('kernel_id', None)
        if ramdisk_id is None:
            ramdisk_id = image['properties'].get('ramdisk_id', None)
        # FIXME(sirp): is there a way we can remove null_kernel?
        # No kernel and ramdisk for raw images
        if kernel_id == str(FLAGS.null_kernel):
            kernel_id = None
            ramdisk_id = None
            LOG.debug(_("Creating a raw instance"))
        # Make sure we have access to kernel and ramdisk (if not raw)
        logging.debug("Using Kernel=%s, Ramdisk=%s" %
                       (kernel_id, ramdisk_id))
        if kernel_id:
            image_service.show(context, kernel_id)
        if ramdisk_id:
            image_service.show(context, ramdisk_id)

        if security_group is None:
            security_group = ['default']
        if not type(security_group) is list:
            security_group = [security_group]

        security_groups = []
        self.ensure_default_security_group(context)
        for security_group_name in security_group:
            group = db.security_group_get_by_name(context,
                                                  context.project_id,
                                                  security_group_name)
            security_groups.append(group['id'])

        if key_data is None and key_name:
            key_pair = db.key_pair_get(context, context.user_id, key_name)
            key_data = key_pair['public_key']

        base_options = {
            'reservation_id': utils.generate_uid('r'),
            'image_ref': image_href,
            'kernel_id': kernel_id or '',
            'ramdisk_id': ramdisk_id or '',
            'state': 0,
            'state_description': 'scheduling',
            'user_id': context.user_id,
            'project_id': context.project_id,
            'launch_time': time.strftime('%Y-%m-%dT%H:%M:%SZ', time.gmtime()),
            'instance_type_id': instance_type['id'],
            'memory_mb': instance_type['memory_mb'],
            'vcpus': instance_type['vcpus'],
            'local_gb': instance_type['local_gb'],
            'display_name': display_name,
            'display_description': display_description,
            'user_data': user_data or '',
            'key_name': key_name,
            'key_data': key_data,
            'locked': False,
            'metadata': metadata,
            'availability_zone': availability_zone,
            'os_type': os_type}
<<<<<<< HEAD
        elevated = context.elevated()
        instances = []
        LOG.debug(_("Going to run %s instances..."), num_instances)
        for num in range(num_instances):
            instance = dict(launch_index=num,
                            **base_options)
            instance = self.db.instance_create(context, instance)
            instance_id = instance['id']
=======
>>>>>>> 50c9ebfd

        return (num_instances, base_options, security_groups)

    def create_db_entry_for_new_instance(self, context, base_options,
             security_groups, num=1):
        """Create an entry in the DB for this new instance,
        including any related table updates (such as security
        groups, MAC address, etc). This will called by create()
        in the majority of situations, but all-at-once style
        Schedulers may initiate the call."""
        instance = dict(mac_address=utils.generate_mac(),
                        launch_index=num,
                        **base_options)
        instance = self.db.instance_create(context, instance)
        instance_id = instance['id']

        elevated = context.elevated()
        if not security_groups:
            security_groups = []
        for security_group_id in security_groups:
            self.db.instance_add_security_group(elevated,
                                                instance_id,
                                                security_group_id)

        # Set sane defaults if not specified
        updates = dict(hostname=self.hostname_factory(instance_id))
        if (not hasattr(instance, 'display_name') or
                instance.display_name is None):
            updates['display_name'] = "Server %s" % instance_id

        instance = self.update(context, instance_id, **updates)

        for group_id in security_groups:
            self.trigger_security_group_members_refresh(elevated, group_id)

        return instance

    def _ask_scheduler_to_create_instance(self, context, base_options,
                                          instance_type, zone_blob,
                                          availability_zone, injected_files,
                                          admin_password,
                                          instance_id=None, num_instances=1):
        """Send the run_instance request to the schedulers for processing."""
        pid = context.project_id
        uid = context.user_id
        if instance_id:
            LOG.debug(_("Casting to scheduler for %(pid)s/%(uid)s's"
                    " instance %(instance_id)s (single-shot)") % locals())
        else:
            LOG.debug(_("Casting to scheduler for %(pid)s/%(uid)s's"
                    " (all-at-once)") % locals())

        filter_class = 'nova.scheduler.host_filter.InstanceTypeFilter'
        request_spec = {
            'instance_properties': base_options,
            'instance_type': instance_type,
            'filter': filter_class,
            'blob': zone_blob,
            'num_instances': num_instances
        }

        rpc.cast(context,
                 FLAGS.scheduler_topic,
                 {"method": "run_instance",
                  "args": {"topic": FLAGS.compute_topic,
                           "instance_id": instance_id,
                           "request_spec": request_spec,
                           "availability_zone": availability_zone,
                           "admin_password": admin_password,
                           "injected_files": injected_files}})

    def create_all_at_once(self, context, instance_type,
               image_href, kernel_id=None, ramdisk_id=None,
               min_count=1, max_count=1,
               display_name='', display_description='',
               key_name=None, key_data=None, security_group='default',
               availability_zone=None, user_data=None, metadata={},
               injected_files=None, admin_password=None, zone_blob=None):
        """Provision the instances by passing the whole request to
        the Scheduler for execution. Returns a Reservation ID
        related to the creation of all of these instances."""
        num_instances, base_options, security_groups = \
                    self._check_create_parameters(
                               context, instance_type,
                               image_href, kernel_id, ramdisk_id,
                               min_count, max_count,
                               display_name, display_description,
                               key_name, key_data, security_group,
                               availability_zone, user_data, metadata,
                               injected_files, admin_password, zone_blob)

        self._ask_scheduler_to_create_instance(context, base_options,
                                      instance_type, zone_blob,
                                      availability_zone, injected_files,
                                      admin_password,
                                      num_instances=num_instances)

        return base_options['reservation_id']

    def create(self, context, instance_type,
               image_href, kernel_id=None, ramdisk_id=None,
               min_count=1, max_count=1,
               display_name='', display_description='',
               key_name=None, key_data=None, security_group='default',
               availability_zone=None, user_data=None, metadata={},
               injected_files=None, admin_password=None, zone_blob=None):
        """
        Provision the instances by sending off a series of single
        instance requests to the Schedulers. This is fine for trival
        Scheduler drivers, but may remove the effectiveness of the
        more complicated drivers.

        Returns a list of instance dicts.
        """

        num_instances, base_options, security_groups = \
                    self._check_create_parameters(
                               context, instance_type,
                               image_href, kernel_id, ramdisk_id,
                               min_count, max_count,
                               display_name, display_description,
                               key_name, key_data, security_group,
                               availability_zone, user_data, metadata,
                               injected_files, admin_password, zone_blob)

        instances = []
        LOG.debug(_("Going to run %s instances..."), num_instances)
        for num in range(num_instances):
            instance = self.create_db_entry_for_new_instance(context,
                                    base_options, security_groups, num=num)
            instances.append(instance)
            instance_id = instance['id']

            self._ask_scheduler_to_create_instance(context, base_options,
                                          instance_type, zone_blob,
                                          availability_zone, injected_files,
                                          admin_password,
                                          instance_id=instance_id)

        return [dict(x.iteritems()) for x in instances]

    def has_finished_migration(self, context, instance_id):
        """Returns true if an instance has a finished migration."""
        try:
            db.migration_get_by_instance_and_status(context, instance_id,
                    'finished')
            return True
        except exception.NotFound:
            return False

    def ensure_default_security_group(self, context):
        """Ensure that a context has a security group.

        Creates a security group for the security context if it does not
        already exist.

        :param context: the security context
        """
        try:
            db.security_group_get_by_name(context, context.project_id,
                                          'default')
        except exception.NotFound:
            values = {'name': 'default',
                      'description': 'default',
                      'user_id': context.user_id,
                      'project_id': context.project_id}
            db.security_group_create(context, values)

    def trigger_security_group_rules_refresh(self, context, security_group_id):
        """Called when a rule is added to or removed from a security_group."""

        security_group = self.db.security_group_get(context, security_group_id)

        hosts = set()
        for instance in security_group['instances']:
            if instance['host'] is not None:
                hosts.add(instance['host'])

        for host in hosts:
            rpc.cast(context,
                     self.db.queue_get_for(context, FLAGS.compute_topic, host),
                     {"method": "refresh_security_group_rules",
                      "args": {"security_group_id": security_group.id}})

    def trigger_security_group_members_refresh(self, context, group_id):
        """Called when a security group gains a new or loses a member.

        Sends an update request to each compute node for whom this is
        relevant.
        """
        # First, we get the security group rules that reference this group as
        # the grantee..
        security_group_rules = \
                self.db.security_group_rule_get_by_security_group_grantee(
                                                                     context,
                                                                     group_id)

        # ..then we distill the security groups to which they belong..
        security_groups = set()
        for rule in security_group_rules:
            security_group = self.db.security_group_get(
                                                    context,
                                                    rule['parent_group_id'])
            security_groups.add(security_group)

        # ..then we find the instances that are members of these groups..
        instances = set()
        for security_group in security_groups:
            for instance in security_group['instances']:
                instances.add(instance)

        # ...then we find the hosts where they live...
        hosts = set()
        for instance in instances:
            if instance['host']:
                hosts.add(instance['host'])

        # ...and finally we tell these nodes to refresh their view of this
        # particular security group.
        for host in hosts:
            rpc.cast(context,
                     self.db.queue_get_for(context, FLAGS.compute_topic, host),
                     {"method": "refresh_security_group_members",
                      "args": {"security_group_id": group_id}})

    def update(self, context, instance_id, **kwargs):
        """Updates the instance in the datastore.

        :param context: The security context
        :param instance_id: ID of the instance to update
        :param kwargs: All additional keyword args are treated
                       as data fields of the instance to be
                       updated

        :returns: None
        """
        rv = self.db.instance_update(context, instance_id, kwargs)
        return dict(rv.iteritems())

    @scheduler_api.reroute_compute("delete")
    def delete(self, context, instance_id):
        """Terminate an instance."""
        LOG.debug(_("Going to try to terminate %s"), instance_id)
        try:
            instance = self.get(context, instance_id)
        except exception.NotFound:
            LOG.warning(_("Instance %s was not found during terminate"),
                        instance_id)
            raise

        if instance['state_description'] == 'terminating':
            LOG.warning(_("Instance %s is already being terminated"),
                        instance_id)
            return

        if instance['state_description'] == 'migrating':
            LOG.warning(_("Instance %s is being migrated"), instance_id)
            return

        self.update(context,
                    instance['id'],
                    state_description='terminating',
                    state=0,
                    terminated_at=utils.utcnow())

        host = instance['host']
        if host:
            self._cast_compute_message('terminate_instance', context,
                    instance_id, host)
        else:
            self.db.instance_destroy(context, instance_id)

    def get(self, context, instance_id):
        """Get a single instance with the given instance_id."""
        rv = self.db.instance_get(context, instance_id)
        return dict(rv.iteritems())

    @scheduler_api.reroute_compute("get")
    def routing_get(self, context, instance_id):
        """A version of get with special routing characteristics.

        Use this method instead of get() if this is the only operation you
        intend to to. It will route to novaclient.get if the instance is not
        found.
        """
        return self.get(context, instance_id)

    def get_all(self, context, project_id=None, reservation_id=None,
                fixed_ip=None):
        """Get all instances filtered by one of the given parameters.

        If there is no filter and the context is an admin, it will retreive
        all instances in the system.
        """
        if reservation_id is not None:
            return self.db.instance_get_all_by_reservation(
                context, reservation_id)

        if fixed_ip is not None:
            return self.db.fixed_ip_get_instance(context, fixed_ip)

        if project_id or not context.is_admin:
            if not context.project:
                return self.db.instance_get_all_by_user(
                    context, context.user_id)

            if project_id is None:
                project_id = context.project_id

            return self.db.instance_get_all_by_project(
                context, project_id)

        return self.db.instance_get_all(context)

    def _cast_compute_message(self, method, context, instance_id, host=None,
                              params=None):
        """Generic handler for RPC casts to compute.

        :param params: Optional dictionary of arguments to be passed to the
                       compute worker

        :returns: None
        """
        if not params:
            params = {}
        if not host:
            instance = self.get(context, instance_id)
            host = instance['host']
        queue = self.db.queue_get_for(context, FLAGS.compute_topic, host)
        params['instance_id'] = instance_id
        kwargs = {'method': method, 'args': params}
        rpc.cast(context, queue, kwargs)

    def _call_compute_message(self, method, context, instance_id, host=None,
                              params=None):
        """Generic handler for RPC calls to compute.

        :param params: Optional dictionary of arguments to be passed to the
                       compute worker

        :returns: Result returned by compute worker
        """
        if not params:
            params = {}
        if not host:
            instance = self.get(context, instance_id)
            host = instance['host']
        queue = self.db.queue_get_for(context, FLAGS.compute_topic, host)
        params['instance_id'] = instance_id
        kwargs = {'method': method, 'args': params}
        return rpc.call(context, queue, kwargs)

    def _cast_scheduler_message(self, context, args):
        """Generic handler for RPC calls to the scheduler."""
        rpc.cast(context, FLAGS.scheduler_topic, args)

    def _find_host(self, context, instance_id):
        """Find the host associated with an instance."""
        for attempts in xrange(FLAGS.find_host_timeout):
            instance = self.get(context, instance_id)
            host = instance["host"]
            if host:
                return host
            time.sleep(1)
        raise exception.Error(_("Unable to find host for Instance %s")
                                % instance_id)

    def snapshot(self, context, instance_id, name):
        """Snapshot the given instance.

        :returns: A dict containing image metadata
        """
        properties = {'instance_id': str(instance_id),
                      'user_id': str(context.user_id),
                      'image_state': 'creating'}
        sent_meta = {'name': name, 'is_public': False,
                     'status': 'creating', 'properties': properties}
        recv_meta = self.image_service.create(context, sent_meta)
        params = {'image_id': recv_meta['id']}
        self._cast_compute_message('snapshot_instance', context, instance_id,
                                   params=params)
        return recv_meta

    def reboot(self, context, instance_id):
        """Reboot the given instance."""
        self._cast_compute_message('reboot_instance', context, instance_id)

    def rebuild(self, context, instance_id, image_href, name=None,
            metadata=None, files_to_inject=None):
        """Rebuild the given instance with the provided metadata."""
        instance = db.api.instance_get(context, instance_id)

        if instance["state"] == power_state.BUILDING:
            msg = _("Instance already building")
            raise exception.BuildInProgress(msg)

        files_to_inject = files_to_inject or []
        self._check_injected_file_quota(context, files_to_inject)

        values = {}
        if metadata is not None:
            self._check_metadata_properties_quota(context, metadata)
            values['metadata'] = metadata
        if name is not None:
            values['display_name'] = name
        self.db.instance_update(context, instance_id, values)

        rebuild_params = {
            "image_ref": image_href,
            "injected_files": files_to_inject,
        }

        self._cast_compute_message('rebuild_instance',
                                   context,
                                   instance_id,
                                   params=rebuild_params)

    def revert_resize(self, context, instance_id):
        """Reverts a resize, deleting the 'new' instance in the process."""
        context = context.elevated()
        migration_ref = self.db.migration_get_by_instance_and_status(context,
                instance_id, 'finished')
        if not migration_ref:
            raise exception.MigrationNotFoundByStatus(instance_id=instance_id,
                                                      status='finished')

        params = {'migration_id': migration_ref['id']}
        self._cast_compute_message('revert_resize', context, instance_id,
                migration_ref['dest_compute'], params=params)
        self.db.migration_update(context, migration_ref['id'],
                {'status': 'reverted'})

    def confirm_resize(self, context, instance_id):
        """Confirms a migration/resize and deletes the 'old' instance."""
        context = context.elevated()
        migration_ref = self.db.migration_get_by_instance_and_status(context,
                instance_id, 'finished')
        if not migration_ref:
            raise exception.MigrationNotFoundByStatus(instance_id=instance_id,
                                                      status='finished')
        instance_ref = self.db.instance_get(context, instance_id)
        params = {'migration_id': migration_ref['id']}
        self._cast_compute_message('confirm_resize', context, instance_id,
                migration_ref['source_compute'], params=params)

        self.db.migration_update(context, migration_ref['id'],
                {'status': 'confirmed'})
        self.db.instance_update(context, instance_id,
                {'host': migration_ref['dest_compute'], })

    def resize(self, context, instance_id, flavor_id):
        """Resize a running instance."""
        instance = self.db.instance_get(context, instance_id)
        current_instance_type = instance['instance_type']

        new_instance_type = self.db.instance_type_get_by_flavor_id(
                context, flavor_id)
        current_instance_type_name = current_instance_type['name']
        new_instance_type_name = new_instance_type['name']
        LOG.debug(_("Old instance type %(current_instance_type_name)s, "
                " new instance type %(new_instance_type_name)s") % locals())
        if not new_instance_type:
            raise exception.ApiError(_("Requested flavor %(flavor_id)d "
                    "does not exist") % locals())

        current_memory_mb = current_instance_type['memory_mb']
        new_memory_mb = new_instance_type['memory_mb']
        if current_memory_mb > new_memory_mb:
            raise exception.ApiError(_("Invalid flavor: cannot downsize"
                    "instances"))
        if current_memory_mb == new_memory_mb:
            raise exception.ApiError(_("Invalid flavor: cannot use"
                    "the same flavor. "))

        self._cast_scheduler_message(context,
                    {"method": "prep_resize",
                     "args": {"topic": FLAGS.compute_topic,
                              "instance_id": instance_id,
                              "flavor_id": flavor_id}})

    @scheduler_api.reroute_compute("add_fixed_ip")
    def add_fixed_ip(self, context, instance_id, network_id):
        """add fixed_ip from specified network to given instance"""
        self._cast_compute_message('add_fixed_ip_to_instance', context,
                                                              instance_id,
                                                              network_id)

    #TODO(tr3buchet): how to run this in the correct zone?
    def add_network_to_project(self, context, project_id):
        """force adds a network to the project"""
        # this will raise if zone doesn't know about project so the decorator
        # can catch it and pass it down
        self.db.project_get(context, project_id)

        # didn't raise so this is the correct zone
        self.network_api.add_network_to_project(context, project_id)

    @scheduler_api.reroute_compute("pause")
    def pause(self, context, instance_id):
        """Pause the given instance."""
        self._cast_compute_message('pause_instance', context, instance_id)

    @scheduler_api.reroute_compute("unpause")
    def unpause(self, context, instance_id):
        """Unpause the given instance."""
        self._cast_compute_message('unpause_instance', context, instance_id)

    @scheduler_api.reroute_compute("diagnostics")
    def get_diagnostics(self, context, instance_id):
        """Retrieve diagnostics for the given instance."""
        return self._call_compute_message("get_diagnostics",
                                          context,
                                          instance_id)

    def get_actions(self, context, instance_id):
        """Retrieve actions for the given instance."""
        return self.db.instance_get_actions(context, instance_id)

    @scheduler_api.reroute_compute("suspend")
    def suspend(self, context, instance_id):
        """Suspend the given instance."""
        self._cast_compute_message('suspend_instance', context, instance_id)

    @scheduler_api.reroute_compute("resume")
    def resume(self, context, instance_id):
        """Resume the given instance."""
        self._cast_compute_message('resume_instance', context, instance_id)

    @scheduler_api.reroute_compute("rescue")
    def rescue(self, context, instance_id):
        """Rescue the given instance."""
        self._cast_compute_message('rescue_instance', context, instance_id)

    @scheduler_api.reroute_compute("unrescue")
    def unrescue(self, context, instance_id):
        """Unrescue the given instance."""
        self._cast_compute_message('unrescue_instance', context, instance_id)

    def set_admin_password(self, context, instance_id, password=None):
        """Set the root/admin password for the given instance."""
        host = self._find_host(context, instance_id)

        rpc.cast(context,
                 self.db.queue_get_for(context, FLAGS.compute_topic, host),
                 {"method": "set_admin_password",
                  "args": {"instance_id": instance_id, "new_pass": password}})

    def inject_file(self, context, instance_id):
        """Write a file to the given instance."""
        self._cast_compute_message('inject_file', context, instance_id)

    def get_ajax_console(self, context, instance_id):
        """Get a url to an AJAX Console."""
        output = self._call_compute_message('get_ajax_console',
                                            context,
                                            instance_id)
        rpc.cast(context, '%s' % FLAGS.ajax_console_proxy_topic,
                 {'method': 'authorize_ajax_console',
                  'args': {'token': output['token'], 'host': output['host'],
                  'port': output['port']}})
        return {'url': '%s/?token=%s' % (FLAGS.ajax_console_proxy_url,
                                         output['token'])}

    def get_vnc_console(self, context, instance_id):
        """Get a url to a VNC Console."""
        instance = self.get(context, instance_id)
        output = self._call_compute_message('get_vnc_console',
                                            context,
                                            instance_id)
        rpc.call(context, '%s' % FLAGS.vncproxy_topic,
                 {'method': 'authorize_vnc_console',
                  'args': {'token': output['token'],
                           'host': output['host'],
                           'port': output['port']}})

        # hostignore and portignore are compatability params for noVNC
        return {'url': '%s/vnc_auto.html?token=%s&host=%s&port=%s' % (
                       FLAGS.vncproxy_url,
                       output['token'],
                       'hostignore',
                       'portignore')}

    def get_console_output(self, context, instance_id):
        """Get console output for an an instance."""
        return self._call_compute_message('get_console_output',
                                          context,
                                          instance_id)

    def lock(self, context, instance_id):
        """Lock the given instance."""
        self._cast_compute_message('lock_instance', context, instance_id)

    def unlock(self, context, instance_id):
        """Unlock the given instance."""
        self._cast_compute_message('unlock_instance', context, instance_id)

    def get_lock(self, context, instance_id):
        """Return the boolean state of given instance's lock."""
        instance = self.get(context, instance_id)
        return instance['locked']

    def reset_network(self, context, instance_id):
        """Reset networking on the instance."""
        self._cast_compute_message('reset_network', context, instance_id)

    def inject_network_info(self, context, instance_id):
        """Inject network info for the instance."""
        self._cast_compute_message('inject_network_info', context, instance_id)

    def attach_volume(self, context, instance_id, volume_id, device):
        """Attach an existing volume to an existing instance."""
        if not re.match("^/dev/[a-z]d[a-z]+$", device):
            raise exception.ApiError(_("Invalid device specified: %s. "
                                     "Example device: /dev/vdb") % device)
        self.volume_api.check_attach(context, volume_id=volume_id)
        instance = self.get(context, instance_id)
        host = instance['host']
        rpc.cast(context,
                 self.db.queue_get_for(context, FLAGS.compute_topic, host),
                 {"method": "attach_volume",
                  "args": {"volume_id": volume_id,
                           "instance_id": instance_id,
                           "mountpoint": device}})

    def detach_volume(self, context, volume_id):
        """Detach a volume from an instance."""
        instance = self.db.volume_get_instance(context.elevated(), volume_id)
        if not instance:
            raise exception.ApiError(_("Volume isn't attached to anything!"))
        self.volume_api.check_detach(context, volume_id=volume_id)
        host = instance['host']
        rpc.cast(context,
                 self.db.queue_get_for(context, FLAGS.compute_topic, host),
                 {"method": "detach_volume",
                  "args": {"instance_id": instance['id'],
                           "volume_id": volume_id}})
        return instance

    def associate_floating_ip(self, context, instance_id, address):
        """makes calls to network_api to associate_floating_ip

        address is a string floating ip address
        """
        instance = self.get(context, instance_id)

        # TODO(tr3buchet): currently network_info doesn't contain floating IPs
        # in its info, if this changes, the next few lines will need to
        # accomodate the info containing floating as well as fixed ip addresses
        fixed_ip_addrs = []
        for (network, info) in self.network_api.get_instance_nw_info(context,
                                                                     instance):
            fixed_ip_addrs.extend([ip_dict.ip for ip_dict in info['ips']])

        # TODO(tr3buchet): this will associate the floating IP with the first
        # fixed_ip (lowest id) an instance has. This should be changed to
        # support specifying a particular fixed_ip if multiple exist.
        if not fixed_ip_addrs:
            msg = _("instance |%s| has no fixed_ips. "
                    "unable to associate floating ip") % instance_id
            raise exception.ApiError(msg)
        if len(fixed_ip_addrs) > 1:
            LOG.warning(_("multiple fixed_ips exist, using the first"))
        self.network_api.associate_floating_ip(context,
                                               floating_ip=address,
                                               fixed_ip=fixed_ip_addrs[0])

    def get_instance_metadata(self, context, instance_id):
        """Get all metadata associated with an instance."""
        rv = self.db.instance_metadata_get(context, instance_id)
        return dict(rv.iteritems())

    def delete_instance_metadata(self, context, instance_id, key):
        """Delete the given metadata item from an instance."""
        self.db.instance_metadata_delete(context, instance_id, key)

    def update_or_create_instance_metadata(self, context, instance_id,
                                            metadata):
        """Updates or creates instance metadata."""
        combined_metadata = self.get_instance_metadata(context, instance_id)
        combined_metadata.update(metadata)
        self._check_metadata_properties_quota(context, combined_metadata)
        self.db.instance_metadata_update_or_create(context, instance_id,
                                                    metadata)<|MERGE_RESOLUTION|>--- conflicted
+++ resolved
@@ -206,17 +206,6 @@
             'metadata': metadata,
             'availability_zone': availability_zone,
             'os_type': os_type}
-<<<<<<< HEAD
-        elevated = context.elevated()
-        instances = []
-        LOG.debug(_("Going to run %s instances..."), num_instances)
-        for num in range(num_instances):
-            instance = dict(launch_index=num,
-                            **base_options)
-            instance = self.db.instance_create(context, instance)
-            instance_id = instance['id']
-=======
->>>>>>> 50c9ebfd
 
         return (num_instances, base_options, security_groups)
 
