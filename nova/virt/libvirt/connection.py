# vim: tabstop=4 shiftwidth=4 softtabstop=4

# Copyright 2010 United States Government as represented by the
# Administrator of the National Aeronautics and Space Administration.
# All Rights Reserved.
# Copyright (c) 2010 Citrix Systems, Inc.
#
#    Licensed under the Apache License, Version 2.0 (the "License"); you may
#    not use this file except in compliance with the License. You may obtain
#    a copy of the License at
#
#         http://www.apache.org/licenses/LICENSE-2.0
#
#    Unless required by applicable law or agreed to in writing, software
#    distributed under the License is distributed on an "AS IS" BASIS, WITHOUT
#    WARRANTIES OR CONDITIONS OF ANY KIND, either express or implied. See the
#    License for the specific language governing permissions and limitations
#    under the License.

"""
A connection to a hypervisor through libvirt.

Supports KVM, LXC, QEMU, UML, and XEN.

**Related Flags**

:libvirt_type:  Libvirt domain type.  Can be kvm, qemu, uml, xen
                (default: kvm).
:libvirt_uri:  Override for the default libvirt URI (depends on libvirt_type).
:libvirt_xml_template:  Libvirt XML Template.
:rescue_image_id:  Rescue ami image (default: ami-rescue).
:rescue_kernel_id:  Rescue aki image (default: aki-rescue).
:rescue_ramdisk_id:  Rescue ari image (default: ari-rescue).
:injected_network_template:  Template file for injected network
:allow_same_net_traffic:  Whether to allow in project network traffic

"""

import hashlib
import multiprocessing
import netaddr
import os
import random
import re
import shutil
import sys
import tempfile
import time
import uuid
from xml.dom import minidom
from xml.etree import ElementTree

from eventlet import greenthread
from eventlet import tpool

from nova import block_device
from nova import context as nova_context
from nova import db
from nova import exception
from nova import flags
import nova.image
from nova import log as logging
from nova import utils
from nova import vnc
from nova.auth import manager
from nova.compute import instance_types
from nova.compute import power_state
from nova.virt import disk
from nova.virt import driver
from nova.virt import images
from nova.virt.libvirt import netutils


libvirt = None
libxml2 = None
Template = None


LOG = logging.getLogger('nova.virt.libvirt_conn')


FLAGS = flags.FLAGS
flags.DECLARE('live_migration_retry_count', 'nova.compute.manager')
# TODO(vish): These flags should probably go into a shared location
flags.DEFINE_string('rescue_image_id', 'ami-rescue', 'Rescue ami image')
flags.DEFINE_string('rescue_kernel_id', 'aki-rescue', 'Rescue aki image')
flags.DEFINE_string('rescue_ramdisk_id', 'ari-rescue', 'Rescue ari image')
flags.DEFINE_string('libvirt_xml_template',
                    utils.abspath('virt/libvirt.xml.template'),
                    'Libvirt XML Template')
flags.DEFINE_string('libvirt_type',
                    'kvm',
                    'Libvirt domain type (valid options are: '
                    'kvm, lxc, qemu, uml, xen)')
flags.DEFINE_string('libvirt_uri',
                    '',
                    'Override the default libvirt URI (which is dependent'
                    ' on libvirt_type)')
flags.DEFINE_bool('allow_same_net_traffic',
                  True,
                  'Whether to allow network traffic from same network')
flags.DEFINE_bool('use_cow_images',
                  True,
                  'Whether to use cow images')
flags.DEFINE_string('ajaxterm_portrange',
                    '10000-12000',
                    'Range of ports that ajaxterm should randomly try to bind')
flags.DEFINE_string('firewall_driver',
                    'nova.virt.libvirt.firewall.IptablesFirewallDriver',
                    'Firewall driver (defaults to iptables)')
flags.DEFINE_string('cpuinfo_xml_template',
                    utils.abspath('virt/cpuinfo.xml.template'),
                    'CpuInfo XML Template (Used only live migration now)')
flags.DEFINE_string('live_migration_uri',
                    "qemu+tcp://%s/system",
                    'Define protocol used by live_migration feature')
flags.DEFINE_string('live_migration_flag',
                    "VIR_MIGRATE_UNDEFINE_SOURCE, VIR_MIGRATE_PEER2PEER",
                    'Define live migration behavior.')
flags.DEFINE_string('block_migration_flag',
                    "VIR_MIGRATE_UNDEFINE_SOURCE, VIR_MIGRATE_PEER2PEER, "
                    "VIR_MIGRATE_NON_SHARED_INC",
                    'Define block migration behavior.')
flags.DEFINE_integer('live_migration_bandwidth', 0,
                    'Define live migration behavior')
flags.DEFINE_string('qemu_img', 'qemu-img',
                    'binary to use for qemu-img commands')
flags.DEFINE_string('libvirt_vif_type', 'bridge',
                    'Type of VIF to create.')
flags.DEFINE_string('libvirt_vif_driver',
                    'nova.virt.libvirt.vif.LibvirtBridgeDriver',
                    'The libvirt VIF driver to configure the VIFs.')


def get_connection(read_only):
    # These are loaded late so that there's no need to install these
    # libraries when not using libvirt.
    # Cheetah is separate because the unit tests want to load Cheetah,
    # but not libvirt.
    global libvirt
    global libxml2
    if libvirt is None:
        libvirt = __import__('libvirt')
    if libxml2 is None:
        libxml2 = __import__('libxml2')
    _late_load_cheetah()
    return LibvirtConnection(read_only)


def _late_load_cheetah():
    global Template
    if Template is None:
        t = __import__('Cheetah.Template', globals(), locals(),
                       ['Template'], -1)
        Template = t.Template


def _get_eph_disk(ephemeral):
    return 'disk.eph' + str(ephemeral['num'])


class LibvirtConnection(driver.ComputeDriver):

    def __init__(self, read_only):
        super(LibvirtConnection, self).__init__()
        self.libvirt_uri = self.get_uri()

        self.libvirt_xml = open(FLAGS.libvirt_xml_template).read()
        self.cpuinfo_xml = open(FLAGS.cpuinfo_xml_template).read()
        self._wrapped_conn = None
        self.read_only = read_only

        fw_class = utils.import_class(FLAGS.firewall_driver)
        self.firewall_driver = fw_class(get_connection=self._get_connection)
        self.vif_driver = utils.import_object(FLAGS.libvirt_vif_driver)

    def init_host(self, host):
        # NOTE(nsokolov): moved instance restarting to ComputeManager
        pass

    def _get_connection(self):
        if not self._wrapped_conn or not self._test_connection():
            LOG.debug(_('Connecting to libvirt: %s'), self.libvirt_uri)
            self._wrapped_conn = self._connect(self.libvirt_uri,
                                               self.read_only)
        return self._wrapped_conn
    _conn = property(_get_connection)

    def _test_connection(self):
        try:
            self._wrapped_conn.getInfo()
            return True
        except libvirt.libvirtError as e:
            if e.get_error_code() == libvirt.VIR_ERR_SYSTEM_ERROR and \
               e.get_error_domain() == libvirt.VIR_FROM_REMOTE:
                LOG.debug(_('Connection to libvirt broke'))
                return False
            raise

    def get_uri(self):
        if FLAGS.libvirt_type == 'uml':
            uri = FLAGS.libvirt_uri or 'uml:///system'
        elif FLAGS.libvirt_type == 'xen':
            uri = FLAGS.libvirt_uri or 'xen:///'
        elif FLAGS.libvirt_type == 'lxc':
            uri = FLAGS.libvirt_uri or 'lxc:///'
        else:
            uri = FLAGS.libvirt_uri or 'qemu:///system'
        return uri

    def _connect(self, uri, read_only):
        auth = [[libvirt.VIR_CRED_AUTHNAME, libvirt.VIR_CRED_NOECHOPROMPT],
                'root',
                None]

        if read_only:
            return libvirt.openReadOnly(uri)
        else:
            return libvirt.openAuth(uri, auth, 0)

    def list_instances(self):
        return [self._conn.lookupByID(x).name()
                for x in self._conn.listDomainsID()]

    def _map_to_instance_info(self, domain):
        """Gets info from a virsh domain object into an InstanceInfo"""

        # domain.info() returns a list of:
        #    state:       one of the state values (virDomainState)
        #    maxMemory:   the maximum memory used by the domain
        #    memory:      the current amount of memory used by the domain
        #    nbVirtCPU:   the number of virtual CPU
        #    puTime:      the time used by the domain in nanoseconds

        (state, _max_mem, _mem, _num_cpu, _cpu_time) = domain.info()
        name = domain.name()

        return driver.InstanceInfo(name, state)

    def list_instances_detail(self):
        infos = []
        for domain_id in self._conn.listDomainsID():
            domain = self._conn.lookupByID(domain_id)
            info = self._map_to_instance_info(domain)
            infos.append(info)
        return infos

    def plug_vifs(self, instance, network_info):
        """Plugin VIFs into networks."""
        for (network, mapping) in network_info:
            self.vif_driver.plug(instance, network, mapping)

    def destroy(self, instance, network_info, cleanup=True):
        instance_name = instance['name']

        try:
            virt_dom = self._lookup_by_name(instance_name)
        except exception.NotFound:
            virt_dom = None

        # If the instance is already terminated, we're still happy
        # Otherwise, destroy it
        if virt_dom is not None:
            try:
                virt_dom.destroy()
            except libvirt.libvirtError as e:
                is_okay = False
                errcode = e.get_error_code()
                if errcode == libvirt.VIR_ERR_OPERATION_INVALID:
                    # If the instance if already shut off, we get this:
                    # Code=55 Error=Requested operation is not valid:
                    # domain is not running
                    (state, _max_mem, _mem, _cpus, _t) = virt_dom.info()
                    if state == power_state.SHUTOFF:
                        is_okay = True

                if not is_okay:
                    LOG.warning(_("Error from libvirt during destroy of "
                                  "%(instance_name)s. Code=%(errcode)s "
                                  "Error=%(e)s") %
                                locals())
                    raise

            try:
                # NOTE(justinsb): We remove the domain definition. We probably
                # would do better to keep it if cleanup=False (e.g. volumes?)
                # (e.g. #2 - not losing machines on failure)
                virt_dom.undefine()
            except libvirt.libvirtError as e:
                errcode = e.get_error_code()
                LOG.warning(_("Error from libvirt during undefine of "
                              "%(instance_name)s. Code=%(errcode)s "
                              "Error=%(e)s") %
                            locals())
                raise

            for (network, mapping) in network_info:
                self.vif_driver.unplug(instance, network, mapping)

        def _wait_for_destroy():
            """Called at an interval until the VM is gone."""
            instance_name = instance['name']

            try:
                state = self.get_info(instance_name)['state']
            except exception.NotFound:
                msg = _("Instance %s destroyed successfully.") % instance_name
                LOG.info(msg)
                raise utils.LoopingCallDone

        timer = utils.LoopingCall(_wait_for_destroy)
        timer.start(interval=0.5, now=True)

        self.firewall_driver.unfilter_instance(instance,
                                               network_info=network_info)

        if cleanup:
            self._cleanup(instance)

        return True

    def _cleanup(self, instance):
        target = os.path.join(FLAGS.instances_path, instance['name'])
        instance_name = instance['name']
        LOG.info(_('instance %(instance_name)s: deleting instance files'
                ' %(target)s') % locals())
        if FLAGS.libvirt_type == 'lxc':
            disk.destroy_container(target, instance, nbd=FLAGS.use_cow_images)
        if os.path.exists(target):
            shutil.rmtree(target)

    @exception.wrap_exception()
    def attach_volume(self, instance_name, device_path, mountpoint):
        virt_dom = self._lookup_by_name(instance_name)
        mount_device = mountpoint.rpartition("/")[2]
        (type, protocol, name) = \
            self._get_volume_device_info(device_path)
        if type == 'block':
            xml = """<disk type='block'>
                         <driver name='qemu' type='raw'/>
                         <source dev='%s'/>
                         <target dev='%s' bus='virtio'/>
                     </disk>""" % (device_path, mount_device)
        elif type == 'network':
            xml = """<disk type='network'>
                         <driver name='qemu' type='raw'/>
                         <source protocol='%s' name='%s'/>
                         <target dev='%s' bus='virtio'/>
                     </disk>""" % (protocol, name, mount_device)
        virt_dom.attachDevice(xml)

    def _get_disk_xml(self, xml, device):
        """Returns the xml for the disk mounted at device"""
        try:
            doc = libxml2.parseDoc(xml)
        except Exception:
            return None
        ctx = doc.xpathNewContext()
        try:
            ret = ctx.xpathEval('/domain/devices/disk')
            for node in ret:
                for child in node.children:
                    if child.name == 'target':
                        if child.prop('dev') == device:
                            return str(node)
        finally:
            if ctx is not None:
                ctx.xpathFreeContext()
            if doc is not None:
                doc.freeDoc()

    @exception.wrap_exception()
    def detach_volume(self, instance_name, mountpoint):
        virt_dom = self._lookup_by_name(instance_name)
        mount_device = mountpoint.rpartition("/")[2]
        xml = self._get_disk_xml(virt_dom.XMLDesc(0), mount_device)
        if not xml:
            raise exception.DiskNotFound(location=mount_device)
        virt_dom.detachDevice(xml)

    @exception.wrap_exception()
    def snapshot(self, context, instance, image_href):
        """Create snapshot from a running VM instance.

        This command only works with qemu 0.14+, the qemu_img flag is
        provided so that a locally compiled binary of qemu-img can be used
        to support this command.

        """
        virt_dom = self._lookup_by_name(instance['name'])

        (image_service, image_id) = nova.image.get_image_service(
            instance['image_ref'])
        base = image_service.show(context, image_id)
        (snapshot_image_service, snapshot_image_id) = \
            nova.image.get_image_service(image_href)
        snapshot = snapshot_image_service.show(context, snapshot_image_id)

        metadata = {'is_public': False,
                    'status': 'active',
                    'name': snapshot['name'],
                    'properties': {
                                   'kernel_id': instance['kernel_id'],
                                   'image_location': 'snapshot',
                                   'image_state': 'available',
                                   'owner_id': instance['project_id'],
                                   'ramdisk_id': instance['ramdisk_id'],
                                   }
                    }
        if 'architecture' in base['properties']:
            arch = base['properties']['architecture']
            metadata['properties']['architecture'] = arch

        if 'disk_format' in base:
            metadata['disk_format'] = base['disk_format']

        if 'container_format' in base:
            metadata['container_format'] = base['container_format']

        # Make the snapshot
        snapshot_name = uuid.uuid4().hex
        snapshot_xml = """
        <domainsnapshot>
            <name>%s</name>
        </domainsnapshot>
        """ % snapshot_name
        snapshot_ptr = virt_dom.snapshotCreateXML(snapshot_xml, 0)

        # Find the disk
        xml_desc = virt_dom.XMLDesc(0)
        domain = ElementTree.fromstring(xml_desc)
        source = domain.find('devices/disk/source')
        disk_path = source.get('file')

        # Export the snapshot to a raw image
        temp_dir = tempfile.mkdtemp()
        out_path = os.path.join(temp_dir, snapshot_name)
        qemu_img_cmd = (FLAGS.qemu_img,
                        'convert',
                        '-f',
                        'qcow2',
                        '-O',
                        'raw',
                        '-s',
                        snapshot_name,
                        disk_path,
                        out_path)
        utils.execute(*qemu_img_cmd)

        # Upload that image to the image service
        with open(out_path) as image_file:
            image_service.update(context,
                                 image_href,
                                 metadata,
                                 image_file)

        # Clean up
        shutil.rmtree(temp_dir)

    @exception.wrap_exception()
    def reboot(self, instance, network_info):
        """Reboot a virtual machine, given an instance reference.

        This method actually destroys and re-creates the domain to ensure the
        reboot happens, as the guest OS cannot ignore this action.

        """
        virt_dom = self._conn.lookupByName(instance['name'])
        # NOTE(itoumsn): Use XML delived from the running instance
        # instead of using to_xml(instance, network_info). This is almost
        # the ultimate stupid workaround.
        xml = virt_dom.XMLDesc(0)
        # NOTE(itoumsn): self.shutdown() and wait instead of self.destroy() is
        # better because we cannot ensure flushing dirty buffers
        # in the guest OS. But, in case of KVM, shutdown() does not work...
        self.destroy(instance, network_info, cleanup=False)
        self.plug_vifs(instance, network_info)
        self.firewall_driver.setup_basic_filtering(instance, network_info)
        self.firewall_driver.prepare_instance_filter(instance, network_info)
        self._create_new_domain(xml)
        self.firewall_driver.apply_instance_filter(instance, network_info)

        def _wait_for_reboot():
            """Called at an interval until the VM is running again."""
            instance_name = instance['name']

            try:
                state = self.get_info(instance_name)['state']
            except exception.NotFound:
                msg = _("During reboot, %s disappeared.") % instance_name
                LOG.error(msg)
                raise utils.LoopingCallDone

            if state == power_state.RUNNING:
                msg = _("Instance %s rebooted successfully.") % instance_name
                LOG.info(msg)
                raise utils.LoopingCallDone

        timer = utils.LoopingCall(_wait_for_reboot)
        return timer.start(interval=0.5, now=True)

    @exception.wrap_exception()
    def pause(self, instance, callback):
        """Pause VM instance"""
        dom = self._lookup_by_name(instance.name)
        dom.suspend()

    @exception.wrap_exception()
    def unpause(self, instance, callback):
        """Unpause paused VM instance"""
        dom = self._lookup_by_name(instance.name)
        dom.resume()

    @exception.wrap_exception()
    def suspend(self, instance, callback):
        """Suspend the specified instance"""
        dom = self._lookup_by_name(instance.name)
        dom.managedSave(0)

    @exception.wrap_exception()
    def resume(self, instance, callback):
        """resume the specified instance"""
        dom = self._lookup_by_name(instance.name)
        dom.create()

    @exception.wrap_exception()
    def rescue(self, context, instance, callback, network_info):
        """Loads a VM using rescue images.

        A rescue is normally performed when something goes wrong with the
        primary images and data needs to be corrected/recovered. Rescuing
        should not edit or over-ride the original image, only allow for
        data recovery.

        """
        self.destroy(instance, network_info, cleanup=False)

        xml = self.to_xml(instance, network_info, rescue=True)
        rescue_images = {'image_id': FLAGS.rescue_image_id,
                         'kernel_id': FLAGS.rescue_kernel_id,
                         'ramdisk_id': FLAGS.rescue_ramdisk_id}
        self._create_image(context, instance, xml, '.rescue', rescue_images)
        self._create_new_domain(xml)

        def _wait_for_rescue():
            """Called at an interval until the VM is running again."""
            instance_name = instance['name']

            try:
                state = self.get_info(instance_name)['state']
            except exception.NotFound:
                msg = _("During reboot, %s disappeared.") % instance_name
                LOG.error(msg)
                raise utils.LoopingCallDone

            if state == power_state.RUNNING:
                msg = _("Instance %s rescued successfully.") % instance_name
                LOG.info(msg)
                raise utils.LoopingCallDone

        timer = utils.LoopingCall(_wait_for_rescue)
        return timer.start(interval=0.5, now=True)

    @exception.wrap_exception()
    def unrescue(self, instance, network_info):
        """Reboot the VM which is being rescued back into primary images.

        Because reboot destroys and re-creates instances, unresue should
        simply call reboot.

        """
        self.reboot(instance, network_info)

    @exception.wrap_exception()
    def poll_rescued_instances(self, timeout):
        pass

    # NOTE(ilyaalekseyev): Implementation like in multinics
    # for xenapi(tr3buchet)
    @exception.wrap_exception()
    def spawn(self, context, instance, network_info,
              block_device_info=None):
        xml = self.to_xml(instance, network_info, False,
                          block_device_info=block_device_info)
        self.firewall_driver.setup_basic_filtering(instance, network_info)
        self.firewall_driver.prepare_instance_filter(instance, network_info)
        self._create_image(context, instance, xml, network_info=network_info,
                           block_device_info=block_device_info)
        domain = self._create_new_domain(xml)
        LOG.debug(_("instance %s: is running"), instance['name'])
        self.firewall_driver.apply_instance_filter(instance, network_info)

        def _wait_for_boot():
            """Called at an interval until the VM is running."""
            instance_name = instance['name']

            try:
                state = self.get_info(instance_name)['state']
            except exception.NotFound:
                msg = _("During reboot, %s disappeared.") % instance_name
                LOG.error(msg)
                raise utils.LoopingCallDone

            if state == power_state.RUNNING:
                msg = _("Instance %s spawned successfully.") % instance_name
                LOG.info(msg)
                raise utils.LoopingCallDone

        timer = utils.LoopingCall(_wait_for_boot)
        return timer.start(interval=0.5, now=True)

    def _flush_xen_console(self, virsh_output):
        LOG.info(_('virsh said: %r'), virsh_output)
        virsh_output = virsh_output[0].strip()

        if virsh_output.startswith('/dev/'):
            LOG.info(_("cool, it's a device"))
            out, err = utils.execute('dd',
                                     "if=%s" % virsh_output,
                                     'iflag=nonblock',
                                     run_as_root=True,
                                     check_exit_code=False)
            return out
        else:
            return ''

    def _append_to_file(self, data, fpath):
        LOG.info(_('data: %(data)r, fpath: %(fpath)r') % locals())
        fp = open(fpath, 'a+')
        fp.write(data)
        return fpath

    def _dump_file(self, fpath):
        fp = open(fpath, 'r+')
        contents = fp.read()
        LOG.info(_('Contents of file %(fpath)s: %(contents)r') % locals())
        return contents

    @exception.wrap_exception()
    def get_console_output(self, instance):
        console_log = os.path.join(FLAGS.instances_path, instance['name'],
                                   'console.log')

        utils.execute('chown', os.getuid(), console_log, run_as_root=True)

        if FLAGS.libvirt_type == 'xen':
            # Xen is special
            virsh_output = utils.execute('virsh', 'ttyconsole',
                                         instance['name'])
            data = self._flush_xen_console(virsh_output)
            fpath = self._append_to_file(data, console_log)
        elif FLAGS.libvirt_type == 'lxc':
            # LXC is also special
            LOG.info(_("Unable to read LXC console"))
        else:
            fpath = console_log

        return self._dump_file(fpath)

    @exception.wrap_exception()
    def get_ajax_console(self, instance):
        def get_open_port():
            start_port, end_port = FLAGS.ajaxterm_portrange.split("-")
            for i in xrange(0, 100):  # don't loop forever
                port = random.randint(int(start_port), int(end_port))
                # netcat will exit with 0 only if the port is in use,
                # so a nonzero return value implies it is unused
                cmd = 'netcat', '0.0.0.0', port, '-w', '1'
                try:
                    stdout, stderr = utils.execute(*cmd, process_input='')
                except exception.ProcessExecutionError:
                    return port
            raise Exception(_('Unable to find an open port'))

        def get_pty_for_instance(instance_name):
            virt_dom = self._lookup_by_name(instance_name)
            xml = virt_dom.XMLDesc(0)
            dom = minidom.parseString(xml)

            for serial in dom.getElementsByTagName('serial'):
                if serial.getAttribute('type') == 'pty':
                    source = serial.getElementsByTagName('source')[0]
                    return source.getAttribute('path')

        port = get_open_port()
        token = str(uuid.uuid4())
        host = instance['host']

        ajaxterm_cmd = 'sudo socat - %s' \
                       % get_pty_for_instance(instance['name'])

        cmd = ['%s/tools/ajaxterm/ajaxterm.py' % utils.novadir(),
               '--command', ajaxterm_cmd, '-t', token, '-p', port]

        utils.execute(cmd)
        return {'token': token, 'host': host, 'port': port}

    def get_host_ip_addr(self):
        return FLAGS.my_ip

    @exception.wrap_exception()
    def get_vnc_console(self, instance):
        def get_vnc_port_for_instance(instance_name):
            virt_dom = self._lookup_by_name(instance_name)
            xml = virt_dom.XMLDesc(0)
            # TODO: use etree instead of minidom
            dom = minidom.parseString(xml)

            for graphic in dom.getElementsByTagName('graphics'):
                if graphic.getAttribute('type') == 'vnc':
                    return graphic.getAttribute('port')

        port = get_vnc_port_for_instance(instance['name'])
        token = str(uuid.uuid4())
        host = instance['host']

        return {'token': token, 'host': host, 'port': port}

    @staticmethod
    def _cache_image(fn, target, fname, cow=False, *args, **kwargs):
        """Wrapper for a method that creates an image that caches the image.

        This wrapper will save the image into a common store and create a
        copy for use by the hypervisor.

        The underlying method should specify a kwarg of target representing
        where the image will be saved.

        fname is used as the filename of the base image.  The filename needs
        to be unique to a given image.

        If cow is True, it will make a CoW image instead of a copy.
        """

        if not os.path.exists(target):
            base_dir = os.path.join(FLAGS.instances_path, '_base')
            if not os.path.exists(base_dir):
                os.mkdir(base_dir)
            base = os.path.join(base_dir, fname)

            @utils.synchronized(fname)
            def call_if_not_exists(base, fn, *args, **kwargs):
                if not os.path.exists(base):
                    fn(target=base, *args, **kwargs)

            call_if_not_exists(base, fn, *args, **kwargs)

            if cow:
                utils.execute('qemu-img', 'create', '-f', 'qcow2', '-o',
                              'cluster_size=2M,backing_file=%s' % base,
                              target)
            else:
                utils.execute('cp', base, target)

    def _fetch_image(self, context, target, image_id, user_id, project_id,
                     size=None):
        """Grab image and optionally attempt to resize it"""
        images.fetch(context, image_id, target, user_id, project_id)
        if size:
            disk.extend(target, size)

    def _create_local(self, target, local_gb):
        """Create a blank image of specified size"""
        utils.execute('truncate', target, '-s', "%dG" % local_gb)
        # TODO(vish): should we format disk by default?

    def _create_swap(self, target, swap_gb):
        """Create a swap file of specified size"""
        self._create_local(target, swap_gb)
        utils.execute('mkswap', target)

    def _create_image(self, context, inst, libvirt_xml, suffix='',
                      disk_images=None, network_info=None,
                      block_device_info=None):
        if not suffix:
            suffix = ''

        # syntactic nicety
        def basepath(fname='', suffix=suffix):
            return os.path.join(FLAGS.instances_path,
                                inst['name'],
                                fname + suffix)

        # ensure directories exist and are writable
        utils.execute('mkdir', '-p', basepath(suffix=''))

        LOG.info(_('instance %s: Creating image'), inst['name'])
        f = open(basepath('libvirt.xml'), 'w')
        f.write(libvirt_xml)
        f.close()

        if FLAGS.libvirt_type == 'lxc':
            container_dir = '%s/rootfs' % basepath(suffix='')
            utils.execute('mkdir', '-p', container_dir)

        # NOTE(vish): No need add the suffix to console.log
        os.close(os.open(basepath('console.log', ''),
                         os.O_CREAT | os.O_WRONLY, 0660))

        if not disk_images:
            disk_images = {'image_id': inst['image_ref'],
                           'kernel_id': inst['kernel_id'],
                           'ramdisk_id': inst['ramdisk_id']}

        if disk_images['kernel_id']:
            fname = '%08x' % int(disk_images['kernel_id'])
            self._cache_image(fn=self._fetch_image,
                              context=context,
                              target=basepath('kernel'),
                              fname=fname,
                              image_id=disk_images['kernel_id'],
                              user_id=inst['user_id'],
                              project_id=inst['project_id'])
            if disk_images['ramdisk_id']:
                fname = '%08x' % int(disk_images['ramdisk_id'])
                self._cache_image(fn=self._fetch_image,
                                  context=context,
                                  target=basepath('ramdisk'),
                                  fname=fname,
                                  image_id=disk_images['ramdisk_id'],
                                  user_id=inst['user_id'],
                                  project_id=inst['project_id'])

        root_fname = hashlib.sha1(disk_images['image_id']).hexdigest()
        size = FLAGS.minimum_root_size

        inst_type_id = inst['instance_type_id']
        inst_type = instance_types.get_instance_type(inst_type_id)
        if inst_type['name'] == 'm1.tiny' or suffix == '.rescue':
            size = None
            root_fname += "_sm"

        if not self._volume_in_mapping(self.default_root_device,
                                       block_device_info):
            self._cache_image(fn=self._fetch_image,
                              context=context,
                              target=basepath('disk'),
                              fname=root_fname,
                              cow=FLAGS.use_cow_images,
                              image_id=disk_images['image_id'],
                              user_id=inst['user_id'],
                              project_id=inst['project_id'],
                              size=size)

        local_gb = inst['local_gb']
        if local_gb and not self._volume_in_mapping(
            self.default_local_device, block_device_info):
            self._cache_image(fn=self._create_local,
                              target=basepath('disk.local'),
                              fname="local_%s" % local_gb,
                              cow=FLAGS.use_cow_images,
                              local_gb=local_gb)

        for eph in driver.block_device_info_get_ephemerals(block_device_info):
            self._cache_image(fn=self._create_local,
                              target=basepath(_get_eph_disk(eph)),
                              fname="local_%s" % eph['size'],
                              cow=FLAGS.use_cow_images,
                              local_gb=eph['size'])

        swap_gb = 0

        swap = driver.block_device_info_get_swap(block_device_info)
        if driver.swap_is_usable(swap):
            swap_gb = swap['swap_size']
        elif (inst_type['swap'] > 0 and
              not self._volume_in_mapping(self.default_swap_device,
                                          block_device_info)):
            swap_gb = inst_type['swap']

        if swap_gb > 0:
            self._cache_image(fn=self._create_swap,
                              target=basepath('disk.swap'),
                              fname="swap_%s" % swap_gb,
                              cow=FLAGS.use_cow_images,
                              swap_gb=swap_gb)

        # For now, we assume that if we're not using a kernel, we're using a
        # partitioned disk image where the target partition is the first
        # partition
        target_partition = None
        if not inst['kernel_id']:
            target_partition = "1"

        if FLAGS.libvirt_type == 'lxc':
            target_partition = None

        if inst['key_data']:
            key = str(inst['key_data'])
        else:
            key = None
        net = None

        nets = []
        ifc_template = open(FLAGS.injected_network_template).read()
        ifc_num = -1
        have_injected_networks = False
        admin_context = nova_context.get_admin_context()
        for (network_ref, mapping) in network_info:
            ifc_num += 1

            if not network_ref['injected']:
                continue

            have_injected_networks = True
            address = mapping['ips'][0]['ip']
            netmask = mapping['ips'][0]['netmask']
            address_v6 = None
            gateway_v6 = None
            netmask_v6 = None
            if FLAGS.use_ipv6:
                address_v6 = mapping['ip6s'][0]['ip']
                netmask_v6 = mapping['ip6s'][0]['netmask']
                gateway_v6 = mapping['gateway6']
            net_info = {'name': 'eth%d' % ifc_num,
                   'address': address,
                   'netmask': netmask,
                   'gateway': mapping['gateway'],
                   'broadcast': mapping['broadcast'],
                   'dns': ' '.join(mapping['dns']),
                   'address_v6': address_v6,
                   'gateway6': gateway_v6,
                   'netmask_v6': netmask_v6}
            nets.append(net_info)

        if have_injected_networks:
            net = str(Template(ifc_template,
                               searchList=[{'interfaces': nets,
                                            'use_ipv6': FLAGS.use_ipv6}]))

        if key or net:
            inst_name = inst['name']
            img_id = inst.image_ref
            if key:
                LOG.info(_('instance %(inst_name)s: injecting key into'
                        ' image %(img_id)s') % locals())
            if net:
                LOG.info(_('instance %(inst_name)s: injecting net into'
                        ' image %(img_id)s') % locals())
            try:
                disk.inject_data(basepath('disk'), key, net,
                                 partition=target_partition,
                                 nbd=FLAGS.use_cow_images)

                if FLAGS.libvirt_type == 'lxc':
                    disk.setup_container(basepath('disk'),
                                        container_dir=container_dir,
                                        nbd=FLAGS.use_cow_images)
            except Exception as e:
                # This could be a windows image, or a vmdk format disk
                LOG.warn(_('instance %(inst_name)s: ignoring error injecting'
                        ' data into image %(img_id)s (%(e)s)') % locals())

        if FLAGS.libvirt_type == 'uml':
            utils.execute('chown', 'root', basepath('disk'), run_as_root=True)

    if FLAGS.libvirt_type == 'uml':
        _disk_prefix = 'ubd'
    elif FLAGS.libvirt_type == 'xen':
        _disk_prefix = 'sd'
    elif FLAGS.libvirt_type == 'lxc':
        _disk_prefix = ''
    else:
        _disk_prefix = 'vd'

    default_root_device = _disk_prefix + 'a'
    default_local_device = _disk_prefix + 'b'
    default_swap_device = _disk_prefix + 'c'

    def _volume_in_mapping(self, mount_device, block_device_info):
        block_device_list = [block_device.strip_dev(vol['mount_device'])
                             for vol in
                             driver.block_device_info_get_mapping(
                                 block_device_info)]
        swap = driver.block_device_info_get_swap(block_device_info)
        if driver.swap_is_usable(swap):
            block_device_list.append(
                block_device.strip_dev(swap['device_name']))
        block_device_list += [block_device.strip_dev(ephemeral['device_name'])
                              for ephemeral in
                              driver.block_device_info_get_ephemerals(
                                  block_device_info)]

        LOG.debug(_("block_device_list %s"), block_device_list)
        return block_device.strip_dev(mount_device) in block_device_list

    def _get_volume_device_info(self, device_path):
        if device_path.startswith('/dev/'):
            return ('block', None, None)
        elif ':' in device_path:
            (protocol, name) = device_path.split(':')
            return ('network', protocol, name)
        else:
            raise exception.InvalidDevicePath(path=device_path)

    def _prepare_xml_info(self, instance, network_info, rescue,
                          block_device_info=None):
        block_device_mapping = driver.block_device_info_get_mapping(
            block_device_info)

        nics = []
        for (network, mapping) in network_info:
            nics.append(self.vif_driver.plug(instance, network, mapping))
        # FIXME(vish): stick this in db
        inst_type_id = instance['instance_type_id']
        inst_type = instance_types.get_instance_type(inst_type_id)

        if FLAGS.use_cow_images:
            driver_type = 'qcow2'
        else:
            driver_type = 'raw'

        for vol in block_device_mapping:
            vol['mount_device'] = block_device.strip_dev(vol['mount_device'])
            (vol['type'], vol['protocol'], vol['name']) = \
                self._get_volume_device_info(vol['device_path'])

        ebs_root = self._volume_in_mapping(self.default_root_device,
                                           block_device_info)

        local_device = False
        if not (self._volume_in_mapping(self.default_local_device,
                                        block_device_info) or
                0 in [eph['num'] for eph in
                      driver.block_device_info_get_ephemerals(
                          block_device_info)]):
            if instance['local_gb'] > 0:
                local_device = self.default_local_device

        ephemerals = []
        for eph in driver.block_device_info_get_ephemerals(block_device_info):
            ephemerals.append({'device_path': _get_eph_disk(eph),
                               'device': block_device.strip_dev(
                                   eph['device_name'])})

        xml_info = {'type': FLAGS.libvirt_type,
                    'name': instance['name'],
                    'basepath': os.path.join(FLAGS.instances_path,
                                             instance['name']),
                    'memory_kb': inst_type['memory_mb'] * 1024,
                    'vcpus': inst_type['vcpus'],
                    'rescue': rescue,
                    'disk_prefix': self._disk_prefix,
                    'driver_type': driver_type,
                    'vif_type': FLAGS.libvirt_vif_type,
                    'nics': nics,
                    'ebs_root': ebs_root,
                    'local_device': local_device,
                    'volumes': block_device_mapping,
                    'ephemerals': ephemerals}

        root_device_name = driver.block_device_info_get_root(block_device_info)
        if root_device_name:
            xml_info['root_device'] = block_device.strip_dev(root_device_name)
            xml_info['root_device_name'] = root_device_name
        else:
            # NOTE(yamahata):
            # for nova.api.ec2.cloud.CloudController.get_metadata()
            xml_info['root_device'] = self.default_root_device
            db.instance_update(
                nova_context.get_admin_context(), instance['id'],
                {'root_device_name': '/dev/' + self.default_root_device})

        swap = driver.block_device_info_get_swap(block_device_info)
        if driver.swap_is_usable(swap):
            xml_info['swap_device'] = block_device.strip_dev(
                swap['device_name'])
        elif (inst_type['swap'] > 0 and
              not self._volume_in_mapping(self.default_swap_device,
                                          block_device_info)):
            xml_info['swap_device'] = self.default_swap_device

        if FLAGS.vnc_enabled and FLAGS.libvirt_type not in ('lxc', 'uml'):
            xml_info['vncserver_host'] = FLAGS.vncserver_host
            xml_info['vnc_keymap'] = FLAGS.vnc_keymap
        if not rescue:
            if instance['kernel_id']:
                xml_info['kernel'] = xml_info['basepath'] + "/kernel"

            if instance['ramdisk_id']:
                xml_info['ramdisk'] = xml_info['basepath'] + "/ramdisk"

            xml_info['disk'] = xml_info['basepath'] + "/disk"
        return xml_info

    def to_xml(self, instance, network_info, rescue=False,
               block_device_info=None):
        # TODO(termie): cache?
        LOG.debug(_('instance %s: starting toXML method'), instance['name'])
        xml_info = self._prepare_xml_info(instance, network_info, rescue,
                                          block_device_info)
        xml = str(Template(self.libvirt_xml, searchList=[xml_info]))
        LOG.debug(_('instance %s: finished toXML method'), instance['name'])
        return xml

    def _lookup_by_name(self, instance_name):
        """Retrieve libvirt domain object given an instance name.

        All libvirt error handling should be handled in this method and
        relevant nova exceptions should be raised in response.

        """
        try:
            return self._conn.lookupByName(instance_name)
        except libvirt.libvirtError as ex:
            error_code = ex.get_error_code()
            if error_code == libvirt.VIR_ERR_NO_DOMAIN:
                raise exception.InstanceNotFound(instance_id=instance_name)

            msg = _("Error from libvirt while looking up %(instance_name)s: "
                    "[Error Code %(error_code)s] %(ex)s") % locals()
            raise exception.Error(msg)

    def get_info(self, instance_name):
        """Retrieve information from libvirt for a specific instance name.

        If a libvirt error is encountered during lookup, we might raise a
        NotFound exception or Error exception depending on how severe the
        libvirt error is.

        """
        virt_dom = self._lookup_by_name(instance_name)
        (state, max_mem, mem, num_cpu, cpu_time) = virt_dom.info()
        return {'state': state,
                'max_mem': max_mem,
                'mem': mem,
                'num_cpu': num_cpu,
                'cpu_time': cpu_time}

    def _create_new_domain(self, xml, persistent=True, launch_flags=0):
        # NOTE(justinsb): libvirt has two types of domain:
        # * a transient domain disappears when the guest is shutdown
        # or the host is rebooted.
        # * a permanent domain is not automatically deleted
        # NOTE(justinsb): Even for ephemeral instances, transient seems risky

        if persistent:
            # To create a persistent domain, first define it, then launch it.
            domain = self._conn.defineXML(xml)

            domain.createWithFlags(launch_flags)
        else:
            # createXML call creates a transient domain
            domain = self._conn.createXML(xml, launch_flags)

        return domain

    def get_diagnostics(self, instance_name):
        raise exception.ApiError(_("diagnostics are not supported "
                                   "for libvirt"))

    def get_disks(self, instance_name):
        """
        Note that this function takes an instance name.

        Returns a list of all block devices for this domain.
        """
        domain = self._lookup_by_name(instance_name)
        # TODO(devcamcar): Replace libxml2 with etree.
        xml = domain.XMLDesc(0)
        doc = None

        try:
            doc = libxml2.parseDoc(xml)
        except Exception:
            return []

        ctx = doc.xpathNewContext()
        disks = []

        try:
            ret = ctx.xpathEval('/domain/devices/disk')

            for node in ret:
                devdst = None

                for child in node.children:
                    if child.name == 'target':
                        devdst = child.prop('dev')

                if devdst is None:
                    continue

                disks.append(devdst)
        finally:
            if ctx is not None:
                ctx.xpathFreeContext()
            if doc is not None:
                doc.freeDoc()

        return disks

    def get_interfaces(self, instance_name):
        """
        Note that this function takes an instance name.

        Returns a list of all network interfaces for this instance.
        """
        domain = self._lookup_by_name(instance_name)
        # TODO(devcamcar): Replace libxml2 with etree.
        xml = domain.XMLDesc(0)
        doc = None

        try:
            doc = libxml2.parseDoc(xml)
        except Exception:
            return []

        ctx = doc.xpathNewContext()
        interfaces = []

        try:
            ret = ctx.xpathEval('/domain/devices/interface')

            for node in ret:
                devdst = None

                for child in node.children:
                    if child.name == 'target':
                        devdst = child.prop('dev')

                if devdst is None:
                    continue

                interfaces.append(devdst)
        finally:
            if ctx is not None:
                ctx.xpathFreeContext()
            if doc is not None:
                doc.freeDoc()

        return interfaces

    def get_vcpu_total(self):
        """Get vcpu number of physical computer.

        :returns: the number of cpu core.

        """

        # On certain platforms, this will raise a NotImplementedError.
        try:
            return multiprocessing.cpu_count()
        except NotImplementedError:
            LOG.warn(_("Cannot get the number of cpu, because this "
                       "function is not implemented for this platform. "
                       "This error can be safely ignored for now."))
            return 0

    def get_memory_mb_total(self):
        """Get the total memory size(MB) of physical computer.

        :returns: the total amount of memory(MB).

        """

        if sys.platform.upper() != 'LINUX2':
            return 0

        meminfo = open('/proc/meminfo').read().split()
        idx = meminfo.index('MemTotal:')
        # transforming kb to mb.
        return int(meminfo[idx + 1]) / 1024

    def get_local_gb_total(self):
        """Get the total hdd size(GB) of physical computer.

        :returns:
            The total amount of HDD(GB).
            Note that this value shows a partition where
            NOVA-INST-DIR/instances mounts.

        """

        hddinfo = os.statvfs(FLAGS.instances_path)
        return hddinfo.f_frsize * hddinfo.f_blocks / 1024 / 1024 / 1024

    def get_vcpu_used(self):
        """ Get vcpu usage number of physical computer.

        :returns: The total number of vcpu that currently used.

        """

        total = 0
        for dom_id in self._conn.listDomainsID():
            dom = self._conn.lookupByID(dom_id)
            total += len(dom.vcpus()[1])
        return total

    def get_memory_mb_used(self):
        """Get the free memory size(MB) of physical computer.

        :returns: the total usage of memory(MB).

        """

        if sys.platform.upper() != 'LINUX2':
            return 0

        m = open('/proc/meminfo').read().split()
        idx1 = m.index('MemFree:')
        idx2 = m.index('Buffers:')
        idx3 = m.index('Cached:')
        avail = (int(m[idx1 + 1]) + int(m[idx2 + 1]) + int(m[idx3 + 1])) / 1024
        return  self.get_memory_mb_total() - avail

    def get_local_gb_used(self):
        """Get the free hdd size(GB) of physical computer.

        :returns:
           The total usage of HDD(GB).
           Note that this value shows a partition where
           NOVA-INST-DIR/instances mounts.

        """

        hddinfo = os.statvfs(FLAGS.instances_path)
        avail = hddinfo.f_frsize * hddinfo.f_bavail / 1024 / 1024 / 1024
        return self.get_local_gb_total() - avail

    def get_hypervisor_type(self):
        """Get hypervisor type.

        :returns: hypervisor type (ex. qemu)

        """

        return self._conn.getType()

    def get_hypervisor_version(self):
        """Get hypervisor version.

        :returns: hypervisor version (ex. 12003)

        """

        # NOTE(justinsb): getVersion moved between libvirt versions
        # Trying to do be compatible with older versions is a lost cause
        # But ... we can at least give the user a nice message
        method = getattr(self._conn, 'getVersion', None)
        if method is None:
            raise exception.Error(_("libvirt version is too old"
                                    " (does not support getVersion)"))
            # NOTE(justinsb): If we wanted to get the version, we could:
            # method = getattr(libvirt, 'getVersion', None)
            # NOTE(justinsb): This would then rely on a proper version check

        return method()

    def get_cpu_info(self):
        """Get cpuinfo information.

        Obtains cpu feature from virConnect.getCapabilities,
        and returns as a json string.

        :return: see above description

        """

        xml = self._conn.getCapabilities()
        xml = libxml2.parseDoc(xml)
        nodes = xml.xpathEval('//host/cpu')
        if len(nodes) != 1:
            reason = _("'<cpu>' must be 1, but %d\n") % len(nodes)
            reason += xml.serialize()
            raise exception.InvalidCPUInfo(reason=reason)

        cpu_info = dict()

        arch_nodes = xml.xpathEval('//host/cpu/arch')
        if arch_nodes:
            cpu_info['arch'] = arch_nodes[0].getContent()

        model_nodes = xml.xpathEval('//host/cpu/model')
        if model_nodes:
            cpu_info['model'] = model_nodes[0].getContent()

        vendor_nodes = xml.xpathEval('//host/cpu/vendor')
        if vendor_nodes:
            cpu_info['vendor'] = vendor_nodes[0].getContent()

        topology_nodes = xml.xpathEval('//host/cpu/topology')
        topology = dict()
        if topology_nodes:
            topology_node = topology_nodes[0].get_properties()
            while topology_node:
                name = topology_node.get_name()
                topology[name] = topology_node.getContent()
                topology_node = topology_node.get_next()

            keys = ['cores', 'sockets', 'threads']
            tkeys = topology.keys()
            if set(tkeys) != set(keys):
                ks = ', '.join(keys)
                reason = _("topology (%(topology)s) must have %(ks)s")
                raise exception.InvalidCPUInfo(reason=reason % locals())

        feature_nodes = xml.xpathEval('//host/cpu/feature')
        features = list()
        for nodes in feature_nodes:
            features.append(nodes.get_properties().getContent())

        cpu_info['topology'] = topology
        cpu_info['features'] = features
        return utils.dumps(cpu_info)

    def block_stats(self, instance_name, disk):
        """
        Note that this function takes an instance name.
        """
        domain = self._lookup_by_name(instance_name)
        return domain.blockStats(disk)

    def interface_stats(self, instance_name, interface):
        """
        Note that this function takes an instance name.
        """
        domain = self._lookup_by_name(instance_name)
        return domain.interfaceStats(interface)

    def get_console_pool_info(self, console_type):
        #TODO(mdragon): console proxy should be implemented for libvirt,
        #               in case someone wants to use it with kvm or
        #               such. For now return fake data.
        return  {'address': '127.0.0.1',
                 'username': 'fakeuser',
                 'password': 'fakepassword'}

    def refresh_security_group_rules(self, security_group_id):
        self.firewall_driver.refresh_security_group_rules(security_group_id)

    def refresh_security_group_members(self, security_group_id):
        self.firewall_driver.refresh_security_group_members(security_group_id)

    def refresh_provider_fw_rules(self):
        self.firewall_driver.refresh_provider_fw_rules()

    def update_available_resource(self, ctxt, host):
        """Updates compute manager resource info on ComputeNode table.

        This method is called when nova-coompute launches, and
        whenever admin executes "nova-manage service update_resource".

        :param ctxt: security context
        :param host: hostname that compute manager is currently running

        """

        try:
            service_ref = db.service_get_all_compute_by_host(ctxt, host)[0]
        except exception.NotFound:
            raise exception.ComputeServiceUnavailable(host=host)

        # Updating host information
        dic = {'vcpus': self.get_vcpu_total(),
               'memory_mb': self.get_memory_mb_total(),
               'local_gb': self.get_local_gb_total(),
               'vcpus_used': self.get_vcpu_used(),
               'memory_mb_used': self.get_memory_mb_used(),
               'local_gb_used': self.get_local_gb_used(),
               'hypervisor_type': self.get_hypervisor_type(),
               'hypervisor_version': self.get_hypervisor_version(),
               'cpu_info': self.get_cpu_info()}

        compute_node_ref = service_ref['compute_node']
        if not compute_node_ref:
            LOG.info(_('Compute_service record created for %s ') % host)
            dic['service_id'] = service_ref['id']
            db.compute_node_create(ctxt, dic)
        else:
            LOG.info(_('Compute_service record updated for %s ') % host)
            db.compute_node_update(ctxt, compute_node_ref[0]['id'], dic)

    def compare_cpu(self, cpu_info):
        """Checks the host cpu is compatible to a cpu given by xml.

        "xml" must be a part of libvirt.openReadonly().getCapabilities().
        return values follows by virCPUCompareResult.
        if 0 > return value, do live migration.
        'http://libvirt.org/html/libvirt-libvirt.html#virCPUCompareResult'

        :param cpu_info: json string that shows cpu feature(see get_cpu_info())
        :returns:
            None. if given cpu info is not compatible to this server,
            raise exception.

        """

        LOG.info(_('Instance launched has CPU info:\n%s') % cpu_info)
        dic = utils.loads(cpu_info)
        xml = str(Template(self.cpuinfo_xml, searchList=dic))
        LOG.info(_('to xml...\n:%s ' % xml))

        u = "http://libvirt.org/html/libvirt-libvirt.html#virCPUCompareResult"
        m = _("CPU doesn't have compatibility.\n\n%(ret)s\n\nRefer to %(u)s")
        # unknown character exists in xml, then libvirt complains
        try:
            ret = self._conn.compareCPU(xml, 0)
        except libvirt.libvirtError, e:
            ret = e.message
            LOG.error(m % locals())
            raise

        if ret <= 0:
            raise exception.InvalidCPUInfo(reason=m % locals())

        return

    def ensure_filtering_rules_for_instance(self, instance_ref, network_info,
                                            time=None):
        """Setting up filtering rules and waiting for its completion.

        To migrate an instance, filtering rules to hypervisors
        and firewalls are inevitable on destination host.
        ( Waiting only for filterling rules to hypervisor,
        since filtering rules to firewall rules can be set faster).

        Concretely, the below method must be called.
        - setup_basic_filtering (for nova-basic, etc.)
        - prepare_instance_filter(for nova-instance-instance-xxx, etc.)

        to_xml may have to be called since it defines PROJNET, PROJMASK.
        but libvirt migrates those value through migrateToURI(),
        so , no need to be called.

        Don't use thread for this method since migration should
        not be started when setting-up filtering rules operations
        are not completed.

        :params instance_ref: nova.db.sqlalchemy.models.Instance object

        """

        if not time:
            time = greenthread

        # If any instances never launch at destination host,
        # basic-filtering must be set here.
        self.firewall_driver.setup_basic_filtering(instance_ref, network_info)
<<<<<<< HEAD
        # setting up n)ova-instance-instance-xx mainly.
=======
        # setting up nova-instance-instance-xx mainly.
>>>>>>> c7ecb22e
        self.firewall_driver.prepare_instance_filter(instance_ref,
                network_info)

        # wait for completion
        timeout_count = range(FLAGS.live_migration_retry_count)
        while timeout_count:
            if self.firewall_driver.instance_filter_exists(instance_ref,
                                                           network_info):
                break
            timeout_count.pop()
            if len(timeout_count) == 0:
                msg = _('Timeout migrating for %s. nwfilter not found.')
                raise exception.Error(msg % instance_ref.name)
            time.sleep(1)

    def live_migration(self, ctxt, instance_ref, dest,
                       post_method, recover_method, block_migration=False):
        """Spawning live_migration operation for distributing high-load.

        :params ctxt: security context
        :params instance_ref:
            nova.db.sqlalchemy.models.Instance object
            instance object that is migrated.
        :params dest: destination host
        :params block_migration: destination host
        :params post_method:
            post operation method.
            expected nova.compute.manager.post_live_migration.
        :params recover_method:
            recovery method when any exception occurs.
            expected nova.compute.manager.recover_live_migration.
        :params block_migration: if true, do block migration.

        """

        greenthread.spawn(self._live_migration, ctxt, instance_ref, dest,
                          post_method, recover_method, block_migration)

    def _live_migration(self, ctxt, instance_ref, dest, post_method,
                        recover_method, block_migration=False):
        """Do live migration.

        :params ctxt: security context
        :params instance_ref:
            nova.db.sqlalchemy.models.Instance object
            instance object that is migrated.
        :params dest: destination host
        :params post_method:
            post operation method.
            expected nova.compute.manager.post_live_migration.
        :params recover_method:
            recovery method when any exception occurs.
            expected nova.compute.manager.recover_live_migration.

        """

        # Do live migration.
        try:
            if block_migration:
                flaglist = FLAGS.block_migration_flag.split(',')
            else:
                flaglist = FLAGS.live_migration_flag.split(',')
            flagvals = [getattr(libvirt, x.strip()) for x in flaglist]
            logical_sum = reduce(lambda x, y: x | y, flagvals)

            dom = self._conn.lookupByName(instance_ref.name)
            dom.migrateToURI(FLAGS.live_migration_uri % dest,
                             logical_sum,
                             None,
                             FLAGS.live_migration_bandwidth)

        except Exception:
            recover_method(ctxt, instance_ref, dest, block_migration)
            raise

        # Waiting for completion of live_migration.
        timer = utils.LoopingCall(f=None)

        def wait_for_live_migration():
            """waiting for live migration completion"""
            try:
                self.get_info(instance_ref.name)['state']
            except exception.NotFound:
                timer.stop()
                post_method(ctxt, instance_ref, dest, block_migration)

        timer.f = wait_for_live_migration
        timer.start(interval=0.5, now=True)

    def pre_block_migration(self, ctxt, instance_ref, disk_info_json):
        """Preparation block migration.

        :params ctxt: security context
        :params instance_ref:
            nova.db.sqlalchemy.models.Instance object
            instance object that is migrated.
        :params disk_info_json:
            json strings specified in get_instance_disk_info

        """
        disk_info = utils.loads(disk_info_json)

        # make instance directory
        instance_dir = os.path.join(FLAGS.instances_path, instance_ref['name'])
        if os.path.exists(instance_dir):
            raise exception.DestinationDiskExists(path=instance_dir)
        os.mkdir(instance_dir)

        for info in disk_info:
            base = os.path.basename(info['path'])
            # Get image type and create empty disk image.
            instance_disk = os.path.join(instance_dir, base)
            utils.execute('sudo', 'qemu-img', 'create', '-f', info['type'],
                          instance_disk, info['local_gb'])

        # if image has kernel and ramdisk, just download
        # following normal way.
        if instance_ref['kernel_id']:
            user = manager.AuthManager().get_user(instance_ref['user_id'])
            project = manager.AuthManager().get_project(
                instance_ref['project_id'])
            self._fetch_image(nova_context.get_admin_context(),
                              os.path.join(instance_dir, 'kernel'),
                              instance_ref['kernel_id'],
                              user,
                              project)
            if instance_ref['ramdisk_id']:
                self._fetch_image(nova_context.get_admin_context(),
                                  os.path.join(instance_dir, 'ramdisk'),
                                  instance_ref['ramdisk_id'],
                                  user,
                                  project)

    def post_live_migration_at_destination(self, ctxt,
                                           instance_ref,
                                           network_info,
                                           block_migration):
        """Post operation of live migration at destination host.

        :params ctxt: security context
        :params instance_ref:
            nova.db.sqlalchemy.models.Instance object
            instance object that is migrated.
        :params network_info: instance network infomation
        :params : block_migration: if true, post operation of block_migraiton.
        """
        # Define migrated instance, otherwise, suspend/destroy does not work.
        dom_list = self._conn.listDefinedDomains()
        if instance_ref.name not in dom_list:
            instance_dir = os.path.join(FLAGS.instances_path,
                                        instance_ref.name)
            xml_path = os.path.join(instance_dir, 'libvirt.xml')
            # In case of block migration, destination does not have
            # libvirt.xml
            if not os.path.isfile(xml_path):
                xml = self.to_xml(instance_ref, network_info=network_info)
                f = open(os.path.join(instance_dir, 'libvirt.xml'), 'w+')
                f.write(xml)
                f.close()
            # libvirt.xml should be made by to_xml(), but libvirt
            # does not accept to_xml() result, since uuid is not
            # included in to_xml() result.
            dom = self._lookup_by_name(instance_ref.name)
            self._conn.defineXML(dom.XMLDesc(0))

    def get_instance_disk_info(self, ctxt, instance_ref):
        """Preparation block migration.

        :params ctxt: security context
        :params instance_ref:
            nova.db.sqlalchemy.models.Instance object
            instance object that is migrated.
        :return:
            json strings with below format.
           "[{'path':'disk', 'type':'raw', 'local_gb':'10G'},...]"

        """
        disk_info = []

        virt_dom = self._lookup_by_name(instance_ref.name)
        xml = virt_dom.XMLDesc(0)
        doc = libxml2.parseDoc(xml)
        disk_nodes = doc.xpathEval('//devices/disk')
        path_nodes = doc.xpathEval('//devices/disk/source')
        driver_nodes = doc.xpathEval('//devices/disk/driver')

        for cnt, path_node in enumerate(path_nodes):
            disk_type = disk_nodes[cnt].get_properties().getContent()
            path = path_node.get_properties().getContent()

            if disk_type != 'file':
                LOG.debug(_('skipping %(path)s since it looks like volume') %
                          locals())
                continue

            # In case of libvirt.xml, disk type can be obtained
            # by the below statement.
            # -> disk_type = driver_nodes[cnt].get_properties().getContent()
            # but this xml is generated by kvm, format is slightly different.
            disk_type = \
                driver_nodes[cnt].get_properties().get_next().getContent()
            if disk_type == 'raw':
                size = int(os.path.getsize(path))
            else:
                out, err = utils.execute('sudo', 'qemu-img', 'info', path)
                size = [i.split('(')[1].split()[0] for i in out.split('\n')
                    if i.strip().find('virtual size') >= 0]
                size = int(size[0])

            # block migration needs same/larger size of empty image on the
            # destination host. since qemu-img creates bit smaller size image
            # depending on original image size, fixed value is necessary.
            for unit, divisor in [('G', 1024 ** 3), ('M', 1024 ** 2),
                                  ('K', 1024), ('', 1)]:
                if size / divisor == 0:
                    continue
                if size % divisor != 0:
                    size = size / divisor + 1
                else:
                    size = size / divisor
                size = str(size) + unit
                break

            disk_info.append({'type': disk_type, 'path': path,
                              'local_gb': size})

        return utils.dumps(disk_info)

    def unfilter_instance(self, instance_ref, network_info):
        """See comments of same method in firewall_driver."""
        self.firewall_driver.unfilter_instance(instance_ref,
                                               network_info=network_info)

    def update_host_status(self):
        """See xenapi_conn.py implementation."""
        pass

    def get_host_stats(self, refresh=False):
        """See xenapi_conn.py implementation."""
        pass

    def host_power_action(self, host, action):
        """Reboots, shuts down or powers up the host."""
        pass

    def set_host_enabled(self, host, enabled):
        """Sets the specified host's ability to accept new instances."""
        pass<|MERGE_RESOLUTION|>--- conflicted
+++ resolved
@@ -1538,11 +1538,7 @@
         # If any instances never launch at destination host,
         # basic-filtering must be set here.
         self.firewall_driver.setup_basic_filtering(instance_ref, network_info)
-<<<<<<< HEAD
-        # setting up n)ova-instance-instance-xx mainly.
-=======
         # setting up nova-instance-instance-xx mainly.
->>>>>>> c7ecb22e
         self.firewall_driver.prepare_instance_filter(instance_ref,
                 network_info)
 
