# vim: tabstop=4 shiftwidth=4 softtabstop=4

# Copyright 2010 United States Government as represented by the
# Administrator of the National Aeronautics and Space Administration.
# All Rights Reserved.
#
#    Licensed under the Apache License, Version 2.0 (the "License"); you may
#    not use this file except in compliance with the License. You may obtain
#    a copy of the License at
#
#         http://www.apache.org/licenses/LICENSE-2.0
#
#    Unless required by applicable law or agreed to in writing, software
#    distributed under the License is distributed on an "AS IS" BASIS, WITHOUT
#    WARRANTIES OR CONDITIONS OF ANY KIND, either express or implied. See the
#    License for the specific language governing permissions and limitations
#    under the License.

import logging
import StringIO
import time
from tornado import ioloop
from twisted.internet import defer
import unittest
from xml.etree import ElementTree

from nova import flags
from nova import rpc
from nova import test
from nova import utils
from nova.auth import manager
<<<<<<< HEAD
=======
from nova.compute import power_state
from nova.compute import service
>>>>>>> 433d83a7
from nova.endpoint import api
from nova.endpoint import cloud


FLAGS = flags.FLAGS


class CloudTestCase(test.BaseTestCase):
    def setUp(self):
        super(CloudTestCase, self).setUp()
        self.flags(connection_type='fake')

        self.conn = rpc.Connection.instance()
        logging.getLogger().setLevel(logging.DEBUG)

        # set up our cloud
        self.cloud = cloud.CloudController()

        # set up a service
        self.compute = utils.import_class(FLAGS.compute_manager)
        self.compute_consumer = rpc.AdapterConsumer(connection=self.conn,
                                                     topic=FLAGS.compute_topic,
                                                     proxy=self.compute)
        self.injected.append(self.compute_consumer.attach_to_tornado(self.ioloop))

        try:
            manager.AuthManager().create_user('admin', 'admin', 'admin')
        except: pass
        admin = manager.AuthManager().get_user('admin')
        project = manager.AuthManager().create_project('proj', 'admin', 'proj')
        self.context = api.APIRequestContext(handler=None,project=project,user=admin)

    def tearDown(self):
        manager.AuthManager().delete_project('proj')
        manager.AuthManager().delete_user('admin')

    def test_console_output(self):
        if FLAGS.connection_type == 'fake':
            logging.debug("Can't test instances without a real virtual env.")
            return
        instance_id = 'foo'
        inst = yield self.compute.run_instance(instance_id)
        output = yield self.cloud.get_console_output(self.context, [instance_id])
        logging.debug(output)
        self.assert_(output)
        rv = yield self.compute.terminate_instance(instance_id)

    def test_run_instances(self):
        if FLAGS.connection_type == 'fake':
            logging.debug("Can't test instances without a real virtual env.")
            return
        image_id = FLAGS.default_image
        instance_type = FLAGS.default_instance_type
        max_count = 1
        kwargs = {'image_id': image_id,
                  'instance_type': instance_type,
                  'max_count': max_count}
        rv = yield self.cloud.run_instances(self.context, **kwargs)
        # TODO: check for proper response
        instance = rv['reservationSet'][0][rv['reservationSet'][0].keys()[0]][0]
        logging.debug("Need to watch instance %s until it's running..." % instance['instance_id'])
        while True:
            rv = yield defer.succeed(time.sleep(1))
            info = self.cloud._get_instance(instance['instance_id'])
            logging.debug(info['state'])
            if info['state'] == power_state.RUNNING:
                break
        self.assert_(rv)

        if connection_type != 'fake':
            time.sleep(45) # Should use boto for polling here
        for reservations in rv['reservationSet']:
            # for res_id in reservations.keys():
            #  logging.debug(reservations[res_id])
             # for instance in reservations[res_id]:
           for instance in reservations[reservations.keys()[0]]:
               logging.debug("Terminating instance %s" % instance['instance_id'])
               rv = yield self.compute.terminate_instance(instance['instance_id'])

    def test_instance_update_state(self):
        def instance(num):
            return {
                'reservation_id': 'r-1',
                'instance_id': 'i-%s' % num,
                'image_id': 'ami-%s' % num,
                'private_dns_name': '10.0.0.%s' % num,
                'dns_name': '10.0.0%s' % num,
                'ami_launch_index': str(num),
                'instance_type': 'fake',
                'availability_zone': 'fake',
                'key_name': None,
                'kernel_id': 'fake',
                'ramdisk_id': 'fake',
                'groups': ['default'],
                'product_codes': None,
                'state': 0x01,
                'user_data': ''
            }
        rv = self.cloud._format_describe_instances(self.context)
        self.assert_(len(rv['reservationSet']) == 0)

        # simulate launch of 5 instances
        # self.cloud.instances['pending'] = {}
        #for i in xrange(5):
        #    inst = instance(i)
        #    self.cloud.instances['pending'][inst['instance_id']] = inst

        #rv = self.cloud._format_instances(self.admin)
        #self.assert_(len(rv['reservationSet']) == 1)
        #self.assert_(len(rv['reservationSet'][0]['instances_set']) == 5)
        # report 4 nodes each having 1 of the instances
        #for i in xrange(4):
        #    self.cloud.update_state('instances', {('node-%s' % i): {('i-%s' % i): instance(i)}})

        # one instance should be pending still
        #self.assert_(len(self.cloud.instances['pending'].keys()) == 1)

        # check that the reservations collapse
        #rv = self.cloud._format_instances(self.admin)
        #self.assert_(len(rv['reservationSet']) == 1)
        #self.assert_(len(rv['reservationSet'][0]['instances_set']) == 5)

        # check that we can get metadata for each instance
        #for i in xrange(4):
        #    data = self.cloud.get_metadata(instance(i)['private_dns_name'])
        #    self.assert_(data['meta-data']['ami-id'] == 'ami-%s' % i)<|MERGE_RESOLUTION|>--- conflicted
+++ resolved
@@ -29,11 +29,7 @@
 from nova import test
 from nova import utils
 from nova.auth import manager
-<<<<<<< HEAD
-=======
 from nova.compute import power_state
-from nova.compute import service
->>>>>>> 433d83a7
 from nova.endpoint import api
 from nova.endpoint import cloud
 
