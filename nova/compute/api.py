--- conflicted
+++ resolved
@@ -55,9 +55,8 @@
 
     def get_network_topic(self, context, instance_id):
         try:
-            instance = self.db.instance_get_by_internal_id(context,
-                                                           instance_id)
-        except exception.NotFound as e:
+            instance = self.get_instance(context, instance_id)
+        except exception.NotFound, e:
             logging.warning("Instance %d was not found in get_network_topic",
                             instance_id)
             raise e
@@ -215,7 +214,7 @@
         logging.debug("Going to try and terminate %d" % instance_id)
         try:
             instance = self.get_instance(context, instance_id)
-        except exception.NotFound as e:
+        except exception.NotFound, e:
             logging.warning(_("Instance %d was not found during terminate"),
                             instance_id)
             raise e
@@ -256,30 +255,19 @@
     def get_instance(self, context, instance_id):
         return self.db.instance_get_by_internal_id(context, instance_id)
 
-<<<<<<< HEAD
     def _cast_compute_message(method, context, instance_id):
         """Generic handler for RPC calls."""
         instance = self.get_instance(context, instance_id)
-=======
-    def snapshot(self, context, instance_id, name):
-        """Snapshot the given instance."""
-        instance = self.db.instance_get_by_internal_id(context, instance_id)
-        host = instance['host']
-        rpc.cast(context,
-                 self.db.queue_get_for(context, FLAGS.compute_topic, host),
-                 {"method": "snapshot_instance",
-                  "args": {"instance_id": instance['id'], "name": name}})
-
-    def reboot(self, context, instance_id):
-        """Reboot the given instance."""
-        instance = self.db.instance_get_by_internal_id(context, instance_id)
->>>>>>> b097d5a2
         host = instance['host']
         rpc.cast(context,
                  self.db.queue_get_for(context, FLAGS.compute_topic, host),
                  {"method": method,
                   "args": {"instance_id": instance['id']}})
 
+    def snapshot(self, context, instance_id, name):
+        """Snapshot the given instance."""
+        self._cast_compute_message("snapshot_instance", context, instance_id)
+
     def reboot(self, context, instance_id):
         """Reboot the given instance."""
         self._cast_compute_message("reboot_instance", context, instance_id)
@@ -320,15 +308,4 @@
 
     def reset_root_password(self, context, instance_id):
         """Reset the root/admin pw for the given instance."""
-        self._cast_compute_message("reset_root_password", context, instance_id)
-
-    def _get_network_topic(self, context):
-        """Retrieves the network host for a project"""
-        network_ref = self.network_manager.get_network(context)
-        host = network_ref['host']
-        if not host:
-            host = rpc.call(context,
-                            FLAGS.network_topic,
-                            {"method": "set_network_host",
-                             "args": {"network_id": network_ref['id']}})
-        return self.db.queue_get_for(context, FLAGS.network_topic, host)+        self._cast_compute_message("reset_root_password", context, instance_id)