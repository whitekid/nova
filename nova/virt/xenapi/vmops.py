# vim: tabstop=4 shiftwidth=4 softtabstop=4

# Copyright (c) 2010 Citrix Systems, Inc.
#
#    Licensed under the Apache License, Version 2.0 (the "License"); you may
#    not use this file except in compliance with the License. You may obtain
#    a copy of the License at
#
#         http://www.apache.org/licenses/LICENSE-2.0
#
#    Unless required by applicable law or agreed to in writing, software
#    distributed under the License is distributed on an "AS IS" BASIS, WITHOUT
#    WARRANTIES OR CONDITIONS OF ANY KIND, either express or implied. See the
#    License for the specific language governing permissions and limitations
#    under the License.

"""
Management class for VM-related functions (spawn, reboot, etc).
"""

import logging

from nova import db
from nova import context
from nova import flags
from nova import exception

from nova.auth.manager import AuthManager
from nova.virt.xenapi.network_utils import NetworkHelper
from nova.virt.xenapi.vm_utils import VMHelper


class VMOps(object):
    """
    Management class for VM-related tasks
    """
    def __init__(self, session):
        self.XenAPI = session.get_imported_xenapi()
        self._session = session
        VMHelper.XenAPI = self.XenAPI

    def list_instances(self):
        """ List VM instances """
        return [self._session.get_xenapi().VM.get_name_label(vm) \
                for vm in self._session.get_xenapi().VM.get_all()]

    def spawn(self, instance):
        """ Create VM instance """
        vm = VMHelper.lookup(self._session, instance.name)
        if vm is not None:
            raise Exception('Attempted to create non-unique name %s' %
                            instance.name)

        bridge = db.project_get_network(context.get_admin_context(),
                                      instance.project_id).bridge
        network_ref = \
            NetworkHelper.find_network_with_bridge(self._session, bridge)

        user = AuthManager().get_user(instance.user_id)
        project = AuthManager().get_project(instance.project_id)
        vdi_uuid = VMHelper.fetch_image(
                self._session, instance.image_id, user, project, True)
        kernel = VMHelper.fetch_image(
                self._session, instance.kernel_id, user, project, False)
        ramdisk = VMHelper.fetch_image(
                self._session, instance.ramdisk_id, user, project, False)
        vdi_ref = self._session.call_xenapi('VDI.get_by_uuid', vdi_uuid)
        vm_ref = VMHelper.create_vm(
                self._session, instance, kernel, ramdisk)
        VMHelper.create_vbd(self._session, vm_ref, vdi_ref, 0, True)
        if network_ref:
            VMHelper.create_vif(self._session, vm_ref,
                                network_ref, instance.mac_address)
        logging.debug('Starting VM %s...', vm_ref)
        self._session.call_xenapi('VM.start', vm_ref, False, False)
        logging.info('Spawning VM %s created %s.', instance.name,
                     vm_ref)

    def reboot(self, instance):
        """ Reboot VM instance """
        instance_name = instance.name
        vm = VMHelper.lookup(self._session, instance_name)
        if vm is None:
            raise Exception('instance not present %s' % instance_name)
        task = self._session.call_xenapi('Async.VM.clean_reboot', vm)
        self._session.wait_for_task(task)

    def destroy(self, instance):
        """ Destroy VM instance """
        vm = VMHelper.lookup(self._session, instance.name)
        if vm is None:
            # Don't complain, just return.  This lets us clean up instances
            # that have already disappeared from the underlying platform.
            return
        # Get the VDIs related to the VM
        vdis = VMHelper.lookup_vm_vdis(self._session, vm)
        try:
            task = self._session.call_xenapi('Async.VM.hard_shutdown',
                                                   vm)
<<<<<<< HEAD
            yield self._session.wait_for_task(task)
        except self.XenAPI.Failure, exc:
=======
            self._session.wait_for_task(task)
        except XenAPI.Failure, exc:
>>>>>>> cd460a1f
            logging.warn(exc)
        # Disk clean-up
        if vdis:
            for vdi in vdis:
                try:
<<<<<<< HEAD
                    task = yield self._session.call_xenapi('Async.VDI.destroy',
                                                           vdi)
                    yield self._session.wait_for_task(task)
                except self.XenAPI.Failure, exc:
                    logging.warn(exc)
        try:
            task = yield self._session.call_xenapi('Async.VM.destroy', vm)
            yield self._session.wait_for_task(task)
        except self.XenAPI.Failure, exc:
=======
                    task = self._session.call_xenapi('Async.VDI.destroy', vdi)
                    self._session.wait_for_task(task)
                except XenAPI.Failure, exc:
                    logging.warn(exc)
        try:
            task = self._session.call_xenapi('Async.VM.destroy', vm)
            self._session.wait_for_task(task)
        except XenAPI.Failure, exc:
>>>>>>> cd460a1f
            logging.warn(exc)

    def get_info(self, instance_id):
        """ Return data about VM instance """
        vm = VMHelper.lookup_blocking(self._session, instance_id)
        if vm is None:
            raise exception.NotFound('Instance not found %s' % instance_id)
        rec = self._session.get_xenapi().VM.get_record(vm)
        return VMHelper.compile_info(rec)

    def get_diagnostics(self, instance_id):
        """Return data about VM diagnostics"""
        vm = VMHelper.lookup(self._session, instance_id)
        if vm is None:
<<<<<<< HEAD
            raise exception.NotFound('Instance not found %s' % instance_id)
        rec = yield self._session.get_xenapi().VM.get_record(vm)
        defer.returnValue(VMHelper.compile_diagnostics(self._session, rec))
=======
            raise Exception("instance not present %s" % instance_id)
        rec = self._session.get_xenapi().VM.get_record(vm)
        return VMHelper.compile_diagnostics(self._session, rec)
>>>>>>> cd460a1f

    def get_console_output(self, instance):
        """ Return snapshot of console """
        # TODO: implement this to fix pylint!
        return 'FAKE CONSOLE OUTPUT of instance'<|MERGE_RESOLUTION|>--- conflicted
+++ resolved
@@ -24,8 +24,10 @@
 from nova import context
 from nova import flags
 from nova import exception
+from nova import utils
 
 from nova.auth.manager import AuthManager
+from nova.compute import power_state
 from nova.virt.xenapi.network_utils import NetworkHelper
 from nova.virt.xenapi.vm_utils import VMHelper
 
@@ -76,6 +78,27 @@
         logging.info('Spawning VM %s created %s.', instance.name,
                      vm_ref)
 
+        timer = utils.LoopingCall(f=None)
+
+        def _wait_for_boot():
+            try:
+                state = self.get_info(instance['name'])['state']
+                db.instance_set_state(context.get_admin_context(),
+                                      instance['id'], state)
+                if state == power_state.RUNNING:
+                    logging.debug('Instance %s: booted', instance['name'])
+                    timer.stop()
+            except:
+                logging.exception('instance %s: failed to boot',
+                                  instance['name'])
+                db.instance_set_state(context.get_admin_context(),
+                                      instance['id'],
+                                      power_state.SHUTDOWN)
+                timer.stop()
+
+        timer.f = _wait_for_boot
+        return timer.start(interval=0.5, now=True)
+
     def reboot(self, instance):
         """ Reboot VM instance """
         instance_name = instance.name
@@ -83,7 +106,7 @@
         if vm is None:
             raise Exception('instance not present %s' % instance_name)
         task = self._session.call_xenapi('Async.VM.clean_reboot', vm)
-        self._session.wait_for_task(task)
+        return self._session.wait_for_task(task)
 
     def destroy(self, instance):
         """ Destroy VM instance """
@@ -97,43 +120,26 @@
         try:
             task = self._session.call_xenapi('Async.VM.hard_shutdown',
                                                    vm)
-<<<<<<< HEAD
-            yield self._session.wait_for_task(task)
+            self._session.wait_for_task(task)
         except self.XenAPI.Failure, exc:
-=======
-            self._session.wait_for_task(task)
-        except XenAPI.Failure, exc:
->>>>>>> cd460a1f
             logging.warn(exc)
         # Disk clean-up
         if vdis:
             for vdi in vdis:
                 try:
-<<<<<<< HEAD
-                    task = yield self._session.call_xenapi('Async.VDI.destroy',
-                                                           vdi)
-                    yield self._session.wait_for_task(task)
-                except self.XenAPI.Failure, exc:
-                    logging.warn(exc)
-        try:
-            task = yield self._session.call_xenapi('Async.VM.destroy', vm)
-            yield self._session.wait_for_task(task)
-        except self.XenAPI.Failure, exc:
-=======
                     task = self._session.call_xenapi('Async.VDI.destroy', vdi)
                     self._session.wait_for_task(task)
-                except XenAPI.Failure, exc:
+                except self.XenAPI.Failure, exc:
                     logging.warn(exc)
         try:
             task = self._session.call_xenapi('Async.VM.destroy', vm)
             self._session.wait_for_task(task)
-        except XenAPI.Failure, exc:
->>>>>>> cd460a1f
+        except self.XenAPI.Failure, exc:
             logging.warn(exc)
 
     def get_info(self, instance_id):
         """ Return data about VM instance """
-        vm = VMHelper.lookup_blocking(self._session, instance_id)
+        vm = VMHelper.lookup(self._session, instance_id)
         if vm is None:
             raise exception.NotFound('Instance not found %s' % instance_id)
         rec = self._session.get_xenapi().VM.get_record(vm)
@@ -143,15 +149,9 @@
         """Return data about VM diagnostics"""
         vm = VMHelper.lookup(self._session, instance_id)
         if vm is None:
-<<<<<<< HEAD
-            raise exception.NotFound('Instance not found %s' % instance_id)
-        rec = yield self._session.get_xenapi().VM.get_record(vm)
-        defer.returnValue(VMHelper.compile_diagnostics(self._session, rec))
-=======
-            raise Exception("instance not present %s" % instance_id)
+            raise exception.Exception("Instance not found %s" % instance_id)
         rec = self._session.get_xenapi().VM.get_record(vm)
         return VMHelper.compile_diagnostics(self._session, rec)
->>>>>>> cd460a1f
 
     def get_console_output(self, instance):
         """ Return snapshot of console """
