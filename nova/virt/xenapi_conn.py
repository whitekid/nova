--- conflicted
+++ resolved
@@ -332,15 +332,9 @@
            True, run the update first."""
         return self.HostState.get_host_stats(refresh=refresh)
 
-<<<<<<< HEAD
-    def set_host_powerstate(self, host, state):
-        """Reboots or shuts down the host."""
-        return self._vmops.set_host_powerstate(host, state)
-=======
     def host_power_action(self, host, action):
         """Reboots or shuts down the host."""
         return self._vmops.host_power_action(host, action)
->>>>>>> dcac4bc6
 
     def set_host_enabled(self, host, enabled):
         """Sets the specified host's ability to accept new instances."""
