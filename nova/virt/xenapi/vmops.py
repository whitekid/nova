--- conflicted
+++ resolved
@@ -126,12 +126,9 @@
         return timer.start(interval=0.5, now=True)
 
     def _get_vm_opaque_ref(self, instance_or_vm):
-<<<<<<< HEAD
-=======
         """Refactored out the common code of many methods that receive either
         a vm name or a vm instance, and want a vm instance in return.
         """
->>>>>>> b097d5a2
         try:
             instance_name = instance_or_vm.name
             vm = VMHelper.lookup(self._session, instance_name)
@@ -142,8 +139,6 @@
             raise Exception(_('Instance not present %s') % instance_name)
         return vm
 
-<<<<<<< HEAD
-=======
     def snapshot(self, instance, name):
         """ Create snapshot from a running VM instance
 
@@ -190,7 +185,6 @@
 
         logging.debug(_("Finished snapshot and upload for VM %s"), instance)
 
->>>>>>> b097d5a2
     def reboot(self, instance):
         """Reboot VM instance"""
         vm = self._get_vm_opaque_ref(instance)
@@ -242,14 +236,6 @@
             return
         # Get the VDIs related to the VM
         vdis = VMHelper.lookup_vm_vdis(self._session, vm)
-<<<<<<< HEAD
-        try:
-            task = self._session.call_xenapi('Async.VM.hard_shutdown',
-                                                   vm)
-            self._session.wait_for_task(instance.id, task)
-        except self.XenAPI.Failure, exc:
-            logging.warn(exc)
-=======
         if shutdown:
             try:
                 task = self._session.call_xenapi('Async.VM.hard_shutdown', vm)
@@ -257,7 +243,6 @@
             except self.XenAPI.Failure, exc:
                 logging.warn(exc)
 
->>>>>>> b097d5a2
         # Disk clean-up
         if vdis:
             for vdi in vdis:
@@ -315,9 +300,10 @@
 
     def get_info(self, instance_id):
         """Return data about VM instance"""
-        vm = VMHelper.lookup_blocking(self._session, instance_id)
+        vm = VMHelper.lookup(self._session, instance_id)
         if vm is None:
-            raise Exception(_('Instance not present %s') % instance_id)
+            raise exception.NotFound(_('Instance not'
+                                       ' found %s') % instance_id)
         rec = self._session.get_xenapi().VM.get_record(vm)
         return VMHelper.compile_info(rec)
 
@@ -354,13 +340,6 @@
             ret = self._make_xenstore_call('read_record', vm, path,
                     {'ignore_missing_path': 'True'})
         except self.XenAPI.Failure, e:
-<<<<<<< HEAD
-            print "XENERR", e
-            return None
-        except StandardError, e:
-            print "ERR", type(e), e, e.msg
-=======
->>>>>>> b097d5a2
             return None
         try:
             return json.loads(ret)
@@ -385,8 +364,7 @@
         self._make_xenstore_call('delete_record', vm, path)
 
     def _make_xenstore_call(self, method, vm, path, addl_args={}):
-<<<<<<< HEAD
-        """Abstracts out the interaction with the xenstore xenapi plugin."""
+        """Handles calls to the xenstore xenapi plugin."""
         return self._make_plugin_call('xenstore.py', method=method, vm=vm, path=path,
                 addl_args=addl_args)
 
@@ -396,16 +374,9 @@
                 addl_args=addl_args)
 
     def _make_plugin_call(self, plugin, method, vm, path, addl_args={}):
-=======
-        """Handles calls to the xenstore xenapi plugin."""
-        return self._make_plugin_call('xenstore.py', method=method, vm=vm, path=path,
-                addl_args=addl_args)
-
-    def _make_plugin_call(self, plugin, method, vm, path, addl_args={}):
         """Abstracts out the process of calling a method of a xenapi plugin.
         Any errors raised by the plugin will in turn raise a RuntimeError here.
         """
->>>>>>> b097d5a2
         vm = self._get_vm_opaque_ref(vm)
         rec = self._session.get_xenapi().VM.get_record(vm)
         args = {'dom_id': rec['domid'], 'path': path}
@@ -426,15 +397,11 @@
         will be raised if any error is encountered in the write process.
         """
         current = self.read_from_xenstore(vm, path)
-<<<<<<< HEAD
-        current[key] = value
-=======
         if not current:
             # Nothing at that location
             current = {key: value}
         else:
             current[key] = value
->>>>>>> b097d5a2
         self.write_to_xenstore(vm, path, current)
 
     def remove_from_xenstore(self, vm, path, key_or_keys):
@@ -462,12 +429,8 @@
     ###### The following methods interact with the xenstore parameter 
     ###### record, not the live xenstore. They were created before I
     ###### knew the difference, and are left in here in case they prove
-<<<<<<< HEAD
-    ###### to be useful.
-=======
     ###### to be useful. They all have '_param' added to their method
     ###### names to distinguish them. (dabo)
->>>>>>> b097d5a2
     ########################################################################
     def read_partial_from_param_xenstore(self, instance_or_vm, key_prefix):
         """Returns a dict of all the keys in the xenstore parameter record
@@ -535,7 +498,6 @@
     def clear_param_xenstore(self, instance_or_vm):
         """Removes all data from the xenstore parameter record for this VM."""
         self.write_to_param_xenstore(instance_or_vm, {})
-<<<<<<< HEAD
     ########################################################################
 
 
@@ -615,7 +577,4 @@
         return self._run_ssl(text, 'enc')
 
     def decrypt(self, text):
-        return self._run_ssl(text, 'dec')
-=======
-    ########################################################################
->>>>>>> b097d5a2
+        return self._run_ssl(text, 'dec')