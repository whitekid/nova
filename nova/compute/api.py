# vim: tabstop=4 shiftwidth=4 softtabstop=4

# Copyright 2010 United States Government as represented by the
# Administrator of the National Aeronautics and Space Administration.
# Copyright 2011 Piston Cloud Computing, Inc.
# All Rights Reserved.
#
#    Licensed under the Apache License, Version 2.0 (the "License"); you may
#    not use this file except in compliance with the License. You may obtain
#    a copy of the License at
#
#         http://www.apache.org/licenses/LICENSE-2.0
#
#    Unless required by applicable law or agreed to in writing, software
#    distributed under the License is distributed on an "AS IS" BASIS, WITHOUT
#    WARRANTIES OR CONDITIONS OF ANY KIND, either express or implied. See the
#    License for the specific language governing permissions and limitations
#    under the License.

"""Handles all requests relating to instances (guest vms)."""

import novaclient
import re
import time

from nova import block_device
from nova import exception
from nova import flags
import nova.image
from nova import log as logging
from nova import network
from nova import quota
from nova import rpc
from nova import utils
from nova import volume
from nova.compute import instance_types
from nova.compute import power_state
from nova.compute import task_states
from nova.compute import vm_states
from nova.compute.utils import terminate_volumes
from nova.scheduler import api as scheduler_api
from nova.db import base


LOG = logging.getLogger('nova.compute.api')


FLAGS = flags.FLAGS
flags.DECLARE('vncproxy_topic', 'nova.vnc')
flags.DEFINE_integer('find_host_timeout', 30,
                     'Timeout after NN seconds when looking for a host.')


def generate_default_hostname(instance):
    """Default function to generate a hostname given an instance reference."""
    display_name = instance['display_name']
    if display_name is None:
        return 'server-%d' % (instance['id'],)
    table = ''
    deletions = ''
    for i in xrange(256):
        c = chr(i)
        if ('a' <= c <= 'z') or ('0' <= c <= '9') or (c == '-'):
            table += c
        elif c in " _":
            table += '-'
        elif ('A' <= c <= 'Z'):
            table += c.lower()
        else:
            table += '\0'
            deletions += c
    if isinstance(display_name, unicode):
        display_name = display_name.encode('latin-1', 'ignore')
    return display_name.translate(table, deletions)


def _is_able_to_shutdown(instance, instance_id):
    vm_state = instance["vm_state"]
    task_state = instance["task_state"]

    valid_shutdown_states = [
        vm_states.ACTIVE,
        vm_states.REBUILDING,
        vm_states.BUILDING,
    ]

    if vm_state not in valid_shutdown_states:
        LOG.warn(_("Instance %(instance_id)s is not in an 'active' state. It "
                   "is currently %(vm_state)s. Shutdown aborted.") % locals())
        return False

    return True


class API(base.Base):
    """API for interacting with the compute manager."""

    def __init__(self, image_service=None, network_api=None,
                 volume_api=None, hostname_factory=generate_default_hostname,
                 **kwargs):
        self.image_service = image_service or \
                nova.image.get_default_image_service()

        if not network_api:
            network_api = network.API()
        self.network_api = network_api
        if not volume_api:
            volume_api = volume.API()
        self.volume_api = volume_api
        self.hostname_factory = hostname_factory
        super(API, self).__init__(**kwargs)

    def _check_injected_file_quota(self, context, injected_files):
        """Enforce quota limits on injected files.

        Raises a QuotaError if any limit is exceeded.
        """
        if injected_files is None:
            return
        limit = quota.allowed_injected_files(context, len(injected_files))
        if len(injected_files) > limit:
            raise quota.QuotaError(code="OnsetFileLimitExceeded")
        path_limit = quota.allowed_injected_file_path_bytes(context)
        for path, content in injected_files:
            if len(path) > path_limit:
                raise quota.QuotaError(code="OnsetFilePathLimitExceeded")
            content_limit = quota.allowed_injected_file_content_bytes(
                                                    context, len(content))
            if len(content) > content_limit:
                raise quota.QuotaError(code="OnsetFileContentLimitExceeded")

    def _check_metadata_properties_quota(self, context, metadata=None):
        """Enforce quota limits on metadata properties."""
        if not metadata:
            metadata = {}
        num_metadata = len(metadata)
        quota_metadata = quota.allowed_metadata_items(context, num_metadata)
        if quota_metadata < num_metadata:
            pid = context.project_id
            msg = _("Quota exceeded for %(pid)s, tried to set "
                    "%(num_metadata)s metadata properties") % locals()
            LOG.warn(msg)
            raise quota.QuotaError(msg, "MetadataLimitExceeded")

        # Because metadata is stored in the DB, we hard-code the size limits
        # In future, we may support more variable length strings, so we act
        #  as if this is quota-controlled for forwards compatibility
        for k, v in metadata.iteritems():
            if len(k) > 255 or len(v) > 255:
                pid = context.project_id
                msg = _("Quota exceeded for %(pid)s, metadata property "
                        "key or value too long") % locals()
                LOG.warn(msg)
                raise quota.QuotaError(msg, "MetadataLimitExceeded")

    def _check_requested_networks(self, context, requested_networks):
        """ Check if the networks requested belongs to the project
            and the fixed IP address for each network provided is within
            same the network block
        """
        if requested_networks is None:
            return

        self.network_api.validate_networks(context, requested_networks)

    def _check_create_parameters(self, context, instance_type,
               image_href, kernel_id=None, ramdisk_id=None,
               min_count=None, max_count=None,
               display_name='', display_description='',
               key_name=None, key_data=None, security_group='default',
               availability_zone=None, user_data=None, metadata=None,
               injected_files=None, admin_password=None, zone_blob=None,
               reservation_id=None, access_ip_v4=None, access_ip_v6=None,
               requested_networks=None, config_drive=None,):
        """Verify all the input parameters regardless of the provisioning
        strategy being performed."""

        if not instance_type:
            instance_type = instance_types.get_default_instance_type()
        if not min_count:
            min_count = 1
        if not max_count:
            max_count = min_count
        if not metadata:
            metadata = {}

        num_instances = quota.allowed_instances(context, max_count,
                                                instance_type)
        if num_instances < min_count:
            pid = context.project_id
            LOG.warn(_("Quota exceeded for %(pid)s,"
                    " tried to run %(min_count)s instances") % locals())
            if num_instances <= 0:
                message = _("Instance quota exceeded. You cannot run any "
                            "more instances of this type.")
            else:
                message = _("Instance quota exceeded. You can only run %s "
                            "more instances of this type.") % num_instances
            raise quota.QuotaError(message, "InstanceLimitExceeded")

        self._check_metadata_properties_quota(context, metadata)
        self._check_injected_file_quota(context, injected_files)
        self._check_requested_networks(context, requested_networks)

        (image_service, image_id) = nova.image.get_image_service(image_href)
        image = image_service.show(context, image_id)

        config_drive_id = None
        if config_drive and config_drive is not True:
            # config_drive is volume id
            config_drive, config_drive_id = None, config_drive

        os_type = None
        if 'properties' in image and 'os_type' in image['properties']:
            os_type = image['properties']['os_type']
        architecture = None
        if 'properties' in image and 'arch' in image['properties']:
            architecture = image['properties']['arch']
        vm_mode = None
        if 'properties' in image and 'vm_mode' in image['properties']:
            vm_mode = image['properties']['vm_mode']

        if kernel_id is None:
            kernel_id = image['properties'].get('kernel_id', None)
        if ramdisk_id is None:
            ramdisk_id = image['properties'].get('ramdisk_id', None)
        # FIXME(sirp): is there a way we can remove null_kernel?
        # No kernel and ramdisk for raw images
        if kernel_id == str(FLAGS.null_kernel):
            kernel_id = None
            ramdisk_id = None
            LOG.debug(_("Creating a raw instance"))
        # Make sure we have access to kernel and ramdisk (if not raw)
        logging.debug("Using Kernel=%s, Ramdisk=%s" %
                       (kernel_id, ramdisk_id))
        if kernel_id:
            image_service.show(context, kernel_id)
        if ramdisk_id:
            image_service.show(context, ramdisk_id)
        if config_drive_id:
            image_service.show(context, config_drive_id)

        self.ensure_default_security_group(context)

        if key_data is None and key_name:
            key_pair = self.db.key_pair_get(context, context.user_id, key_name)
            key_data = key_pair['public_key']

        if reservation_id is None:
            reservation_id = utils.generate_uid('r')

        root_device_name = block_device.properties_root_device_name(
            image['properties'])

        base_options = {
            'reservation_id': reservation_id,
            'image_ref': image_href,
            'kernel_id': kernel_id or '',
            'ramdisk_id': ramdisk_id or '',
            'power_state': power_state.NOSTATE,
            'vm_state': vm_states.BUILDING,
            'config_drive_id': config_drive_id or '',
            'config_drive': config_drive or '',
            'user_id': context.user_id,
            'project_id': context.project_id,
            'launch_time': time.strftime('%Y-%m-%dT%H:%M:%SZ', time.gmtime()),
            'instance_type_id': instance_type['id'],
            'memory_mb': instance_type['memory_mb'],
            'vcpus': instance_type['vcpus'],
            'local_gb': instance_type['local_gb'],
            'display_name': display_name,
            'display_description': display_description,
            'user_data': user_data or '',
            'key_name': key_name,
            'key_data': key_data,
            'locked': False,
            'metadata': metadata,
            'access_ip_v4': access_ip_v4,
            'access_ip_v6': access_ip_v6,
            'availability_zone': availability_zone,
            'os_type': os_type,
            'architecture': architecture,
            'vm_mode': vm_mode,
            'root_device_name': root_device_name}

        return (num_instances, base_options, image)

    @staticmethod
    def _ephemeral_size(instance_type, ephemeral_name):
        num = block_device.ephemeral_num(ephemeral_name)

        # TODO(yamahata): ephemeralN where N > 0
        # Only ephemeral0 is allowed for now because InstanceTypes
        # table only allows single local disk, local_gb.
        # In order to enhance it, we need to add a new columns to
        # instance_types table.
        if num > 0:
            return 0

        return instance_type.get('local_gb')

    def _update_image_block_device_mapping(self, elevated_context,
                                           instance_type, instance_id,
                                           mappings):
        """tell vm driver to create ephemeral/swap device at boot time by
        updating BlockDeviceMapping
        """
        instance_type = (instance_type or
                         instance_types.get_default_instance_type())

        for bdm in block_device.mappings_prepend_dev(mappings):
            LOG.debug(_("bdm %s"), bdm)

            virtual_name = bdm['virtual']
            if virtual_name == 'ami' or virtual_name == 'root':
                continue

            if not block_device.is_swap_or_ephemeral(virtual_name):
                continue

            size = 0
            if virtual_name == 'swap':
                size = instance_type.get('swap', 0)
            elif block_device.is_ephemeral(virtual_name):
                size = self._ephemeral_size(instance_type, virtual_name)

            if size == 0:
                continue

            values = {
                'instance_id': instance_id,
                'device_name': bdm['device'],
                'virtual_name': virtual_name,
                'volume_size': size}
            self.db.block_device_mapping_update_or_create(elevated_context,
                                                          values)

    def _update_block_device_mapping(self, elevated_context,
                                     instance_type, instance_id,
                                     block_device_mapping):
        """tell vm driver to attach volume at boot time by updating
        BlockDeviceMapping
        """
        LOG.debug(_("block_device_mapping %s"), block_device_mapping)
        for bdm in block_device_mapping:
            assert 'device_name' in bdm

            values = {'instance_id': instance_id}
            for key in ('device_name', 'delete_on_termination', 'virtual_name',
                        'snapshot_id', 'volume_id', 'volume_size',
                        'no_device'):
                values[key] = bdm.get(key)

            virtual_name = bdm.get('virtual_name')
            if (virtual_name is not None and
                block_device.is_ephemeral(virtual_name)):
                size = self._ephemeral_size(instance_type, virtual_name)
                if size == 0:
                    continue
                values['volume_size'] = size

            # NOTE(yamahata): NoDevice eliminates devices defined in image
            #                 files by command line option.
            #                 (--block-device-mapping)
            if virtual_name == 'NoDevice':
                values['no_device'] = True
                for k in ('delete_on_termination', 'volume_id',
                          'snapshot_id', 'volume_id', 'volume_size',
                          'virtual_name'):
                    values[k] = None

            self.db.block_device_mapping_update_or_create(elevated_context,
                                                          values)

    def create_db_entry_for_new_instance(self, context, instance_type, image,
            base_options, security_group, block_device_mapping, num=1):
        """Create an entry in the DB for this new instance,
        including any related table updates (such as security group,
        etc).

        This will called by create() in the majority of situations,
        but create_all_at_once() style Schedulers may initiate the call.
        If you are changing this method, be sure to update both
        call paths.
        """
        elevated = context.elevated()
        if security_group is None:
            security_group = ['default']
        if not isinstance(security_group, list):
            security_group = [security_group]

        security_groups = []
        for security_group_name in security_group:
            group = self.db.security_group_get_by_name(context,
                    context.project_id,
                    security_group_name)
            security_groups.append(group['id'])

        instance = dict(launch_index=num, **base_options)
        instance = self.db.instance_create(context, instance)
        instance_id = instance['id']

        for security_group_id in security_groups:
            self.db.instance_add_security_group(elevated,
                                                instance_id,
                                                security_group_id)

        # BlockDeviceMapping table
        self._update_image_block_device_mapping(elevated, instance_type,
            instance_id, image['properties'].get('mappings', []))
        self._update_block_device_mapping(elevated, instance_type, instance_id,
            image['properties'].get('block_device_mapping', []))
        # override via command line option
        self._update_block_device_mapping(elevated, instance_type, instance_id,
                                          block_device_mapping)

        # Set sane defaults if not specified
        updates = {}
        if (not hasattr(instance, 'display_name') or
                instance.display_name is None):
            updates['display_name'] = "Server %s" % instance_id
            instance['display_name'] = updates['display_name']
        updates['hostname'] = self.hostname_factory(instance)
        updates['vm_state'] = vm_states.BUILDING
        updates['task_state'] = task_states.SCHEDULING

        instance = self.update(context, instance_id, **updates)
        return instance

    def _ask_scheduler_to_create_instance(self, context, base_options,
                                          instance_type, zone_blob,
                                          availability_zone, injected_files,
                                          admin_password, image,
                                          instance_id=None, num_instances=1,
                                          requested_networks=None):
        """Send the run_instance request to the schedulers for processing."""
        pid = context.project_id
        uid = context.user_id
        if instance_id:
            LOG.debug(_("Casting to scheduler for %(pid)s/%(uid)s's"
                    " instance %(instance_id)s (single-shot)") % locals())
        else:
            LOG.debug(_("Casting to scheduler for %(pid)s/%(uid)s's"
                    " (all-at-once)") % locals())

        request_spec = {
            'image': image,
            'instance_properties': base_options,
            'instance_type': instance_type,
            'filter': None,
            'blob': zone_blob,
            'num_instances': num_instances,
        }

        rpc.cast(context,
                 FLAGS.scheduler_topic,
                 {"method": "run_instance",
                  "args": {"topic": FLAGS.compute_topic,
                           "instance_id": instance_id,
                           "request_spec": request_spec,
                           "availability_zone": availability_zone,
                           "admin_password": admin_password,
                           "injected_files": injected_files,
                           "requested_networks": requested_networks}})

    def create_all_at_once(self, context, instance_type,
               image_href, kernel_id=None, ramdisk_id=None,
               min_count=None, max_count=None,
               display_name='', display_description='',
               key_name=None, key_data=None, security_group='default',
               availability_zone=None, user_data=None, metadata=None,
               injected_files=None, admin_password=None, zone_blob=None,
               reservation_id=None, block_device_mapping=None,
               access_ip_v4=None, access_ip_v6=None,
               requested_networks=None, config_drive=None):
        """Provision the instances by passing the whole request to
        the Scheduler for execution. Returns a Reservation ID
        related to the creation of all of these instances."""

        if not metadata:
            metadata = {}

        num_instances, base_options, image = self._check_create_parameters(
                               context, instance_type,
                               image_href, kernel_id, ramdisk_id,
                               min_count, max_count,
                               display_name, display_description,
                               key_name, key_data, security_group,
                               availability_zone, user_data, metadata,
                               injected_files, admin_password, zone_blob,
                               reservation_id, access_ip_v4, access_ip_v6,
                               requested_networks, config_drive)

        self._ask_scheduler_to_create_instance(context, base_options,
                                      instance_type, zone_blob,
                                      availability_zone, injected_files,
                                      admin_password, image,
                                      num_instances=num_instances,
                                      requested_networks=requested_networks)

        return base_options['reservation_id']

    def create(self, context, instance_type,
               image_href, kernel_id=None, ramdisk_id=None,
               min_count=None, max_count=None,
               display_name='', display_description='',
               key_name=None, key_data=None, security_group='default',
               availability_zone=None, user_data=None, metadata=None,
               injected_files=None, admin_password=None, zone_blob=None,
               reservation_id=None, block_device_mapping=None,
               access_ip_v4=None, access_ip_v6=None,
               requested_networks=None, config_drive=None,):
        """
        Provision the instances by sending off a series of single
        instance requests to the Schedulers. This is fine for trival
        Scheduler drivers, but may remove the effectiveness of the
        more complicated drivers.

        NOTE: If you change this method, be sure to change
        create_all_at_once() at the same time!

        Returns a list of instance dicts.
        """

        if not metadata:
            metadata = {}

        num_instances, base_options, image = self._check_create_parameters(
                               context, instance_type,
                               image_href, kernel_id, ramdisk_id,
                               min_count, max_count,
                               display_name, display_description,
                               key_name, key_data, security_group,
                               availability_zone, user_data, metadata,
                               injected_files, admin_password, zone_blob,
                               reservation_id, access_ip_v4, access_ip_v6,
                               requested_networks, config_drive)

        block_device_mapping = block_device_mapping or []
        instances = []
        LOG.debug(_("Going to run %s instances..."), num_instances)
        for num in range(num_instances):
            instance = self.create_db_entry_for_new_instance(context,
                                    instance_type, image,
                                    base_options, security_group,
                                    block_device_mapping, num=num)
            instances.append(instance)
            instance_id = instance['id']

            self._ask_scheduler_to_create_instance(context, base_options,
                                        instance_type, zone_blob,
                                        availability_zone, injected_files,
                                        admin_password, image,
                                        instance_id=instance_id,
                                        requested_networks=requested_networks)

        return [dict(x.iteritems()) for x in instances]

    def has_finished_migration(self, context, instance_uuid):
        """Returns true if an instance has a finished migration."""
        try:
            self.db.migration_get_by_instance_and_status(context,
                                                         instance_uuid,
                                                         'finished')
            return True
        except exception.NotFound:
            return False

    def ensure_default_security_group(self, context):
        """Ensure that a context has a security group.

        Creates a security group for the security context if it does not
        already exist.

        :param context: the security context
        """
        try:
            self.db.security_group_get_by_name(context,
                                               context.project_id,
                                               'default')
        except exception.NotFound:
            values = {'name': 'default',
                      'description': 'default',
                      'user_id': context.user_id,
                      'project_id': context.project_id}
            self.db.security_group_create(context, values)

    def trigger_security_group_rules_refresh(self, context, security_group_id):
        """Called when a rule is added to or removed from a security_group."""

        security_group = self.db.security_group_get(context, security_group_id)

        hosts = set()
        for instance in security_group['instances']:
            if instance['host'] is not None:
                hosts.add(instance['host'])

        for host in hosts:
            rpc.cast(context,
                     self.db.queue_get_for(context, FLAGS.compute_topic, host),
                     {"method": "refresh_security_group_rules",
                      "args": {"security_group_id": security_group.id}})

    def trigger_security_group_members_refresh(self, context, group_ids):
        """Called when a security group gains a new or loses a member.

        Sends an update request to each compute node for whom this is
        relevant.
        """
        # First, we get the security group rules that reference these groups as
        # the grantee..
        security_group_rules = set()
        for group_id in group_ids:
            security_group_rules.update(
                self.db.security_group_rule_get_by_security_group_grantee(
                                                                     context,
                                                                     group_id))

        # ..then we distill the security groups to which they belong..
        security_groups = set()
        for rule in security_group_rules:
            security_group = self.db.security_group_get(
                                                    context,
                                                    rule['parent_group_id'])
            security_groups.add(security_group)

        # ..then we find the instances that are members of these groups..
        instances = set()
        for security_group in security_groups:
            for instance in security_group['instances']:
                instances.add(instance)

        # ...then we find the hosts where they live...
        hosts = set()
        for instance in instances:
            if instance['host']:
                hosts.add(instance['host'])

        # ...and finally we tell these nodes to refresh their view of this
        # particular security group.
        for host in hosts:
            rpc.cast(context,
                     self.db.queue_get_for(context, FLAGS.compute_topic, host),
                     {"method": "refresh_security_group_members",
                      "args": {"security_group_id": group_id}})

    def trigger_provider_fw_rules_refresh(self, context):
        """Called when a rule is added to or removed from a security_group"""

        hosts = [x['host'] for (x, idx)
                           in self.db.service_get_all_compute_sorted(context)]
        for host in hosts:
            rpc.cast(context,
                     self.db.queue_get_for(context, FLAGS.compute_topic, host),
                     {'method': 'refresh_provider_fw_rules', 'args': {}})

    def _is_security_group_associated_with_server(self, security_group,
                                                instance_id):
        """Check if the security group is already associated
           with the instance. If Yes, return True.
        """

        if not security_group:
            return False

        instances = security_group.get('instances')
        if not instances:
            return False

        inst_id = None
        for inst_id in (instance['id'] for instance in instances \
                        if instance_id == instance['id']):
            return True

        return False

    def add_security_group(self, context, instance_id, security_group_name):
        """Add security group to the instance"""
        security_group = self.db.security_group_get_by_name(context,
                context.project_id,
                security_group_name)
        # check if the server exists
        inst = self.db.instance_get(context, instance_id)
        #check if the security group is associated with the server
        if self._is_security_group_associated_with_server(security_group,
                                                        instance_id):
            raise exception.SecurityGroupExistsForInstance(
                                        security_group_id=security_group['id'],
                                        instance_id=instance_id)

        #check if the instance is in running state
        if inst['state'] != power_state.RUNNING:
            raise exception.InstanceNotRunning(instance_id=instance_id)

        self.db.instance_add_security_group(context.elevated(),
                                            instance_id,
                                            security_group['id'])
        rpc.cast(context,
             self.db.queue_get_for(context, FLAGS.compute_topic, inst['host']),
             {"method": "refresh_security_group_rules",
              "args": {"security_group_id": security_group['id']}})

    def remove_security_group(self, context, instance_id, security_group_name):
        """Remove the security group associated with the instance"""
        security_group = self.db.security_group_get_by_name(context,
                context.project_id,
                security_group_name)
        # check if the server exists
        inst = self.db.instance_get(context, instance_id)
        #check if the security group is associated with the server
        if not self._is_security_group_associated_with_server(security_group,
                                                        instance_id):
            raise exception.SecurityGroupNotExistsForInstance(
                                    security_group_id=security_group['id'],
                                    instance_id=instance_id)

        #check if the instance is in running state
        if inst['state'] != power_state.RUNNING:
            raise exception.InstanceNotRunning(instance_id=instance_id)

        self.db.instance_remove_security_group(context.elevated(),
                                               instance_id,
                                               security_group['id'])
        rpc.cast(context,
             self.db.queue_get_for(context, FLAGS.compute_topic, inst['host']),
             {"method": "refresh_security_group_rules",
              "args": {"security_group_id": security_group['id']}})

    @scheduler_api.reroute_compute("update")
    def update(self, context, instance_id, **kwargs):
        """Updates the instance in the datastore.

        :param context: The security context
        :param instance_id: ID of the instance to update
        :param kwargs: All additional keyword args are treated
                       as data fields of the instance to be
                       updated

        :returns: None
        """
        rv = self.db.instance_update(context, instance_id, kwargs)
        return dict(rv.iteritems())

    def _get_instance(self, context, instance_id, action_str):
        try:
            return self.get(context, instance_id)
        except exception.NotFound:
            LOG.warning(_("Instance %(instance_id)s was not found during "
                          "%(action_str)s") %
                        {'instance_id': instance_id, 'action_str': action_str})
            raise

    @scheduler_api.reroute_compute("delete")
    def delete(self, context, instance_id):
        """Terminate an instance."""
        LOG.debug(_("Going to try to terminate %s"), instance_id)
        instance = self._get_instance(context, instance_id, 'terminating')

        if not _is_able_to_shutdown(instance, instance_id):
            return

        self.update(context,
                    instance_id,
                    task_state=task_states.DELETING)

        host = instance['host']
        if host:
            self._cast_compute_message('terminate_instance', context,
                    instance_id, host)
        else:
            terminate_volumes(self.db, context, instance_id)
            self.db.instance_destroy(context, instance_id)

    @scheduler_api.reroute_compute("stop")
    def stop(self, context, instance_id):
        """Stop an instance."""
        LOG.debug(_("Going to try to stop %s"), instance_id)

        instance = self._get_instance(context, instance_id, 'stopping')
        if not _is_able_to_shutdown(instance, instance_id):
            return

        self.update(context,
                    instance_id,
                    vm_state=vm_states.ACTIVE,
                    task_state=task_states.STOPPING,
                    terminated_at=utils.utcnow())

        host = instance['host']
        if host:
            self._cast_compute_message('stop_instance', context,
                    instance_id, host)

    def start(self, context, instance_id):
        """Start an instance."""
        LOG.debug(_("Going to try to start %s"), instance_id)
        instance = self._get_instance(context, instance_id, 'starting')
        vm_state = instance["vm_state"]

        if vm_state != vm_states.STOPPED:
            LOG.warning(_("Instance %(instance_id)s is not "
                          "stopped. (%(vm_state)s)") % locals())
            return

        self.update(context,
                    instance_id,
                    vm_state=vm_states.STOPPED,
                    task_state=task_states.STARTING)

        # TODO(yamahata): injected_files isn't supported right now.
        #                 It is used only for osapi. not for ec2 api.
        #                 availability_zone isn't used by run_instance.
        rpc.cast(context,
                 FLAGS.scheduler_topic,
                 {"method": "start_instance",
                  "args": {"topic": FLAGS.compute_topic,
                           "instance_id": instance_id}})

    def get_active_by_window(self, context, begin, end=None, project_id=None):
        """Get instances that were continuously active over a window."""
        return self.db.instance_get_active_by_window(context, begin, end,
                                                     project_id)

    def get_instance_type(self, context, instance_type_id):
        """Get an instance type by instance type id."""
        return self.db.instance_type_get(context, instance_type_id)

    def get(self, context, instance_id):
        """Get a single instance with the given instance_id."""
        # NOTE(sirp): id used to be exclusively integer IDs; now we're
        # accepting both UUIDs and integer IDs. The handling of this
        # is done in db/sqlalchemy/api/instance_get
        if utils.is_uuid_like(instance_id):
            uuid = instance_id
            instance = self.db.instance_get_by_uuid(context, uuid)
        else:
            instance = self.db.instance_get(context, instance_id)
        return dict(instance.iteritems())

    @scheduler_api.reroute_compute("get")
    def routing_get(self, context, instance_id):
        """A version of get with special routing characteristics.

        Use this method instead of get() if this is the only operation you
        intend to to. It will route to novaclient.get if the instance is not
        found.
        """
        return self.get(context, instance_id)

    def get_all(self, context, search_opts=None):
        """Get all instances filtered by one of the given parameters.

        If there is no filter and the context is an admin, it will retreive
        all instances in the system.
        """

        if search_opts is None:
            search_opts = {}

        LOG.debug(_("Searching by: %s") % str(search_opts))

        # Fixups for the DB call
        filters = {}

        def _remap_flavor_filter(flavor_id):
            instance_type = self.db.instance_type_get_by_flavor_id(
                    context, flavor_id)
            filters['instance_type_id'] = instance_type['id']

        def _remap_fixed_ip_filter(fixed_ip):
            # Turn fixed_ip into a regexp match. Since '.' matches
            # any character, we need to use regexp escaping for it.
            filters['ip'] = '^%s$' % fixed_ip.replace('.', '\\.')

        # search_option to filter_name mapping.
        filter_mapping = {
                'image': 'image_ref',
                'name': 'display_name',
                'instance_name': 'name',
                'tenant_id': 'project_id',
                'recurse_zones': None,
                'flavor': _remap_flavor_filter,
                'fixed_ip': _remap_fixed_ip_filter}

        # copy from search_opts, doing various remappings as necessary
        for opt, value in search_opts.iteritems():
            # Do remappings.
            # Values not in the filter_mapping table are copied as-is.
            # If remapping is None, option is not copied
            # If the remapping is a string, it is the filter_name to use
            try:
                remap_object = filter_mapping[opt]
            except KeyError:
                filters[opt] = value
            else:
                if remap_object:
                    if isinstance(remap_object, basestring):
                        filters[remap_object] = value
                    else:
                        remap_object(value)

        recurse_zones = search_opts.get('recurse_zones', False)
        if 'reservation_id' in filters:
            recurse_zones = True

        instances = self.db.instance_get_all_by_filters(context, filters)

        if not recurse_zones:
            return instances

        # Recurse zones.  Need admin context for this.  Send along
        # the un-modified search options we received..
        admin_context = context.elevated()
        children = scheduler_api.call_zone_method(admin_context,
                "list",
                errors_to_ignore=[novaclient.exceptions.NotFound],
                novaclient_collection_name="servers",
                search_opts=search_opts)

        for zone, servers in children:
            # 'servers' can be None if a 404 was returned by a zone
            if servers is None:
                continue
            for server in servers:
                # Results are ready to send to user. No need to scrub.
                server._info['_is_precooked'] = True
                instances.append(server._info)

        return instances

    def _cast_compute_message(self, method, context, instance_id, host=None,
                              params=None):
        """Generic handler for RPC casts to compute.

        :param params: Optional dictionary of arguments to be passed to the
                       compute worker

        :returns: None
        """
        if not params:
            params = {}
        if not host:
            instance = self.get(context, instance_id)
            host = instance['host']
        queue = self.db.queue_get_for(context, FLAGS.compute_topic, host)
        params['instance_id'] = instance_id
        kwargs = {'method': method, 'args': params}
        rpc.cast(context, queue, kwargs)

    def _call_compute_message(self, method, context, instance_id, host=None,
                              params=None):
        """Generic handler for RPC calls to compute.

        :param params: Optional dictionary of arguments to be passed to the
                       compute worker

        :returns: Result returned by compute worker
        """
        if not params:
            params = {}
        if not host:
            instance = self.get(context, instance_id)
            host = instance['host']
        queue = self.db.queue_get_for(context, FLAGS.compute_topic, host)
        params['instance_id'] = instance_id
        kwargs = {'method': method, 'args': params}
        return rpc.call(context, queue, kwargs)

    def _cast_scheduler_message(self, context, args):
        """Generic handler for RPC calls to the scheduler."""
        rpc.cast(context, FLAGS.scheduler_topic, args)

    def _find_host(self, context, instance_id):
        """Find the host associated with an instance."""
        for attempts in xrange(FLAGS.find_host_timeout):
            instance = self.get(context, instance_id)
            host = instance["host"]
            if host:
                return host
            time.sleep(1)
        raise exception.Error(_("Unable to find host for Instance %s")
                                % instance_id)

    @scheduler_api.reroute_compute("backup")
    def backup(self, context, instance_id, name, backup_type, rotation,
               extra_properties=None):
        """Backup the given instance

        :param instance_id: nova.db.sqlalchemy.models.Instance.Id
        :param name: name of the backup or snapshot
            name = backup_type  # daily backups are called 'daily'
        :param rotation: int representing how many backups to keep around;
            None if rotation shouldn't be used (as in the case of snapshots)
        :param extra_properties: dict of extra image properties to include
        """
        recv_meta = self._create_image(context, instance_id, name, 'backup',
                            backup_type=backup_type, rotation=rotation,
                            extra_properties=extra_properties)
        return recv_meta

    @scheduler_api.reroute_compute("snapshot")
    def snapshot(self, context, instance_id, name, extra_properties=None):
        """Snapshot the given instance.

        :param instance_id: nova.db.sqlalchemy.models.Instance.Id
        :param name: name of the backup or snapshot
        :param extra_properties: dict of extra image properties to include

        :returns: A dict containing image metadata
        """
        return self._create_image(context, instance_id, name, 'snapshot',
                                  extra_properties=extra_properties)

    def _create_image(self, context, instance_id, name, image_type,
                      backup_type=None, rotation=None, extra_properties=None):
        """Create snapshot or backup for an instance on this host.

        :param context: security context
        :param instance_id: nova.db.sqlalchemy.models.Instance.Id
        :param name: string for name of the snapshot
        :param image_type: snapshot | backup
        :param backup_type: daily | weekly
        :param rotation: int representing how many backups to keep around;
            None if rotation shouldn't be used (as in the case of snapshots)
        :param extra_properties: dict of extra image properties to include

        """
        instance = self.db.instance_get(context, instance_id)
        properties = {'instance_uuid': instance['uuid'],
                      'user_id': str(context.user_id),
                      'image_state': 'creating',
                      'image_type': image_type,
                      'backup_type': backup_type}
        properties.update(extra_properties or {})
        sent_meta = {'name': name, 'is_public': False,
                     'status': 'creating', 'properties': properties}
        recv_meta = self.image_service.create(context, sent_meta)
        params = {'image_id': recv_meta['id'], 'image_type': image_type,
                  'backup_type': backup_type, 'rotation': rotation}
        self._cast_compute_message('snapshot_instance', context, instance_id,
                                   params=params)
        return recv_meta

    @scheduler_api.reroute_compute("reboot")
    def reboot(self, context, instance_id):
        """Reboot the given instance."""
        self.update(context,
                    instance_id,
                    vm_state=vm_states.ACTIVE,
                    task_state=task_states.REBOOTING)
        self._cast_compute_message('reboot_instance', context, instance_id)

    @scheduler_api.reroute_compute("rebuild")
    def rebuild(self, context, instance_id, image_href, admin_password,
                name=None, metadata=None, files_to_inject=None):
        """Rebuild the given instance with the provided metadata."""
        instance = self.db.instance_get(context, instance_id)
        name = name or instance["display_name"]

        if instance["vm_state"] != vm_states.ACTIVE:
            msg = _("Instance must be active to rebuild.")
            raise exception.RebuildRequiresActiveInstance(msg)

        files_to_inject = files_to_inject or []
        metadata = metadata or {}

        self._check_injected_file_quota(context, files_to_inject)
        self._check_metadata_properties_quota(context, metadata)

        self.update(context,
                    instance_id,
                    metadata=metadata,
                    display_name=name,
                    image_ref=image_href,
                    vm_state=vm_states.ACTIVE,
                    task_state=task_states.REBUILDING)

        rebuild_params = {
            "new_pass": admin_password,
<<<<<<< HEAD
            "image_ref": image_href,
=======
>>>>>>> 67a24452
            "injected_files": files_to_inject,
        }

        self._cast_compute_message('rebuild_instance',
                                   context,
                                   instance_id,
                                   params=rebuild_params)

    @scheduler_api.reroute_compute("revert_resize")
    def revert_resize(self, context, instance_id):
        """Reverts a resize, deleting the 'new' instance in the process."""
        context = context.elevated()
        instance_ref = self._get_instance(context, instance_id,
                'revert_resize')
        migration_ref = self.db.migration_get_by_instance_and_status(context,
                instance_ref['uuid'], 'finished')
        if not migration_ref:
            raise exception.MigrationNotFoundByStatus(instance_id=instance_id,
                                                      status='finished')

        self.update(context,
                    instance_id,
                    vm_state=vm_states.ACTIVE,
                    task_state=None)

        params = {'migration_id': migration_ref['id']}
        self._cast_compute_message('revert_resize', context,
                                   instance_ref['uuid'],
                                   migration_ref['dest_compute'],
                                   params=params)

        self.db.migration_update(context, migration_ref['id'],
                {'status': 'reverted'})

    @scheduler_api.reroute_compute("confirm_resize")
    def confirm_resize(self, context, instance_id):
        """Confirms a migration/resize and deletes the 'old' instance."""
        context = context.elevated()
        instance_ref = self._get_instance(context, instance_id,
                'confirm_resize')
        migration_ref = self.db.migration_get_by_instance_and_status(context,
                instance_ref['uuid'], 'finished')
        if not migration_ref:
            raise exception.MigrationNotFoundByStatus(instance_id=instance_id,
                                                      status='finished')

        self.update(context,
                    instance_id,
                    vm_state=vm_states.ACTIVE,
                    task_state=None)

        params = {'migration_id': migration_ref['id']}
        self._cast_compute_message('confirm_resize', context,
                                   instance_ref['uuid'],
                                   migration_ref['source_compute'],
                                   params=params)

        self.db.migration_update(context, migration_ref['id'],
                {'status': 'confirmed'})
        self.db.instance_update(context, instance_id,
                {'host': migration_ref['dest_compute'], })

    @scheduler_api.reroute_compute("resize")
    def resize(self, context, instance_id, flavor_id=None):
        """Resize (ie, migrate) a running instance.

        If flavor_id is None, the process is considered a migration, keeping
        the original flavor_id. If flavor_id is not None, the instance should
        be migrated to a new host and resized to the new flavor_id.
        """
        instance_ref = self._get_instance(context, instance_id, 'resize')
        current_instance_type = instance_ref['instance_type']

        # If flavor_id is not provided, only migrate the instance.
        if not flavor_id:
            LOG.debug(_("flavor_id is None. Assuming migration."))
            new_instance_type = current_instance_type
        else:
            new_instance_type = self.db.instance_type_get_by_flavor_id(
                    context, flavor_id)

        current_instance_type_name = current_instance_type['name']
        new_instance_type_name = new_instance_type['name']
        LOG.debug(_("Old instance type %(current_instance_type_name)s, "
                " new instance type %(new_instance_type_name)s") % locals())
        if not new_instance_type:
            raise exception.FlavorNotFound(flavor_id=flavor_id)

        current_memory_mb = current_instance_type['memory_mb']
        new_memory_mb = new_instance_type['memory_mb']
        if current_memory_mb > new_memory_mb:
            raise exception.CannotResizeToSmallerSize()

        if (current_memory_mb == new_memory_mb) and flavor_id:
            raise exception.CannotResizeToSameSize()

        self.update(context,
                    instance_id,
                    vm_state=vm_states.RESIZING,
                    task_state=task_states.RESIZE_PREP)

        instance_ref = self._get_instance(context, instance_id, 'resize')
        self._cast_scheduler_message(context,
                    {"method": "prep_resize",
                     "args": {"topic": FLAGS.compute_topic,
                              "instance_id": instance_ref['uuid'],
                              "instance_type_id": new_instance_type['id']}})

    @scheduler_api.reroute_compute("add_fixed_ip")
    def add_fixed_ip(self, context, instance_id, network_id):
        """Add fixed_ip from specified network to given instance."""
        self._cast_compute_message('add_fixed_ip_to_instance', context,
                                   instance_id,
                                   params=dict(network_id=network_id))

    @scheduler_api.reroute_compute("remove_fixed_ip")
    def remove_fixed_ip(self, context, instance_id, address):
        """Remove fixed_ip from specified network to given instance."""
        self._cast_compute_message('remove_fixed_ip_from_instance', context,
                                   instance_id, params=dict(address=address))

    #TODO(tr3buchet): how to run this in the correct zone?
    def add_network_to_project(self, context, project_id):
        """Force adds a network to the project."""
        # this will raise if zone doesn't know about project so the decorator
        # can catch it and pass it down
        self.db.project_get(context, project_id)

        # didn't raise so this is the correct zone
        self.network_api.add_network_to_project(context, project_id)

    @scheduler_api.reroute_compute("pause")
    def pause(self, context, instance_id):
        """Pause the given instance."""
        self.update(context,
                    instance_id,
                    vm_state=vm_states.ACTIVE,
                    task_state=task_states.PAUSING)
        self._cast_compute_message('pause_instance', context, instance_id)

    @scheduler_api.reroute_compute("unpause")
    def unpause(self, context, instance_id):
        """Unpause the given instance."""
        self.update(context,
                    instance_id,
                    vm_state=vm_states.PAUSED,
                    task_state=task_states.UNPAUSING)
        self._cast_compute_message('unpause_instance', context, instance_id)

    def _call_compute_message_for_host(self, action, context, host, params):
        """Call method deliberately designed to make host/service only calls"""
        queue = self.db.queue_get_for(context, FLAGS.compute_topic, host)
        kwargs = {'method': action, 'args': params}
        return rpc.call(context, queue, kwargs)

    def set_host_enabled(self, context, host, enabled):
        """Sets the specified host's ability to accept new instances."""
        return self._call_compute_message_for_host("set_host_enabled", context,
                host=host, params={"enabled": enabled})

    def host_power_action(self, context, host, action):
        """Reboots, shuts down or powers up the host."""
        return self._call_compute_message_for_host("host_power_action",
                context, host=host, params={"action": action})

    @scheduler_api.reroute_compute("diagnostics")
    def get_diagnostics(self, context, instance_id):
        """Retrieve diagnostics for the given instance."""
        return self._call_compute_message("get_diagnostics",
                                          context,
                                          instance_id)

    def get_actions(self, context, instance_id):
        """Retrieve actions for the given instance."""
        return self.db.instance_get_actions(context, instance_id)

    @scheduler_api.reroute_compute("suspend")
    def suspend(self, context, instance_id):
        """Suspend the given instance."""
        self.update(context,
                    instance_id,
                    vm_state=vm_states.ACTIVE,
                    task_state=task_states.SUSPENDING)
        self._cast_compute_message('suspend_instance', context, instance_id)

    @scheduler_api.reroute_compute("resume")
    def resume(self, context, instance_id):
        """Resume the given instance."""
        self.update(context,
                    instance_id,
                    vm_state=vm_states.SUSPENDED,
                    task_state=task_states.RESUMING)
        self._cast_compute_message('resume_instance', context, instance_id)

    @scheduler_api.reroute_compute("rescue")
    def rescue(self, context, instance_id):
        """Rescue the given instance."""
        self.update(context,
                    instance_id,
                    vm_state=vm_states.ACTIVE,
                    task_state=task_states.RESCUING)
        self._cast_compute_message('rescue_instance', context, instance_id)

    @scheduler_api.reroute_compute("unrescue")
    def unrescue(self, context, instance_id):
        """Unrescue the given instance."""
        self.update(context,
                    instance_id,
                    vm_state=vm_states.RESCUED,
                    task_state=task_states.UNRESCUING)
        self._cast_compute_message('unrescue_instance', context, instance_id)

    @scheduler_api.reroute_compute("set_admin_password")
    def set_admin_password(self, context, instance_id, password=None):
        """Set the root/admin password for the given instance."""
        host = self._find_host(context, instance_id)

        rpc.cast(context,
                 self.db.queue_get_for(context, FLAGS.compute_topic, host),
                 {"method": "set_admin_password",
                  "args": {"instance_id": instance_id, "new_pass": password}})

    def inject_file(self, context, instance_id):
        """Write a file to the given instance."""
        self._cast_compute_message('inject_file', context, instance_id)

    def get_ajax_console(self, context, instance_id):
        """Get a url to an AJAX Console."""
        output = self._call_compute_message('get_ajax_console',
                                            context,
                                            instance_id)
        rpc.cast(context, '%s' % FLAGS.ajax_console_proxy_topic,
                 {'method': 'authorize_ajax_console',
                  'args': {'token': output['token'], 'host': output['host'],
                  'port': output['port']}})
        return {'url': '%s/?token=%s' % (FLAGS.ajax_console_proxy_url,
                                         output['token'])}

    def get_vnc_console(self, context, instance_id):
        """Get a url to a VNC Console."""
        instance = self.get(context, instance_id)
        output = self._call_compute_message('get_vnc_console',
                                            context,
                                            instance_id)
        rpc.call(context, '%s' % FLAGS.vncproxy_topic,
                 {'method': 'authorize_vnc_console',
                  'args': {'token': output['token'],
                           'host': output['host'],
                           'port': output['port']}})

        # hostignore and portignore are compatability params for noVNC
        return {'url': '%s/vnc_auto.html?token=%s&host=%s&port=%s' % (
                       FLAGS.vncproxy_url,
                       output['token'],
                       'hostignore',
                       'portignore')}

    def get_console_output(self, context, instance_id):
        """Get console output for an an instance."""
        return self._call_compute_message('get_console_output',
                                          context,
                                          instance_id)

    def lock(self, context, instance_id):
        """Lock the given instance."""
        self._cast_compute_message('lock_instance', context, instance_id)

    def unlock(self, context, instance_id):
        """Unlock the given instance."""
        self._cast_compute_message('unlock_instance', context, instance_id)

    def get_lock(self, context, instance_id):
        """Return the boolean state of given instance's lock."""
        instance = self.get(context, instance_id)
        return instance['locked']

    def reset_network(self, context, instance_id):
        """Reset networking on the instance."""
        self._cast_compute_message('reset_network', context, instance_id)

    def inject_network_info(self, context, instance_id):
        """Inject network info for the instance."""
        self._cast_compute_message('inject_network_info', context, instance_id)

    def attach_volume(self, context, instance_id, volume_id, device):
        """Attach an existing volume to an existing instance."""
        if not re.match("^/dev/[a-z]d[a-z]+$", device):
            raise exception.ApiError(_("Invalid device specified: %s. "
                                     "Example device: /dev/vdb") % device)
        self.volume_api.check_attach(context, volume_id=volume_id)
        instance = self.get(context, instance_id)
        host = instance['host']
        rpc.cast(context,
                 self.db.queue_get_for(context, FLAGS.compute_topic, host),
                 {"method": "attach_volume",
                  "args": {"volume_id": volume_id,
                           "instance_id": instance_id,
                           "mountpoint": device}})

    def detach_volume(self, context, volume_id):
        """Detach a volume from an instance."""
        instance = self.db.volume_get_instance(context.elevated(), volume_id)
        if not instance:
            raise exception.ApiError(_("Volume isn't attached to anything!"))
        self.volume_api.check_detach(context, volume_id=volume_id)
        host = instance['host']
        rpc.cast(context,
                 self.db.queue_get_for(context, FLAGS.compute_topic, host),
                 {"method": "detach_volume",
                  "args": {"instance_id": instance['id'],
                           "volume_id": volume_id}})
        return instance

    def associate_floating_ip(self, context, instance_id, address):
        """Makes calls to network_api to associate_floating_ip.

        :param address: is a string floating ip address
        """
        instance = self.get(context, instance_id)

        # TODO(tr3buchet): currently network_info doesn't contain floating IPs
        # in its info, if this changes, the next few lines will need to
        # accomodate the info containing floating as well as fixed ip addresses
        fixed_ip_addrs = []
        for info in self.network_api.get_instance_nw_info(context,
                                                          instance):
            ips = info[1]['ips']
            fixed_ip_addrs.extend([ip_dict['ip'] for ip_dict in ips])

        # TODO(tr3buchet): this will associate the floating IP with the first
        # fixed_ip (lowest id) an instance has. This should be changed to
        # support specifying a particular fixed_ip if multiple exist.
        if not fixed_ip_addrs:
            msg = _("instance |%s| has no fixed_ips. "
                    "unable to associate floating ip") % instance_id
            raise exception.ApiError(msg)
        if len(fixed_ip_addrs) > 1:
            LOG.warning(_("multiple fixed_ips exist, using the first: %s"),
                                                         fixed_ip_addrs[0])
        self.network_api.associate_floating_ip(context,
                                               floating_ip=address,
                                               fixed_ip=fixed_ip_addrs[0])

    def get_instance_metadata(self, context, instance_id):
        """Get all metadata associated with an instance."""
        rv = self.db.instance_metadata_get(context, instance_id)
        return dict(rv.iteritems())

    def delete_instance_metadata(self, context, instance_id, key):
        """Delete the given metadata item from an instance."""
        self.db.instance_metadata_delete(context, instance_id, key)

    def update_instance_metadata(self, context, instance_id,
                                 metadata, delete=False):
        """Updates or creates instance metadata.

        If delete is True, metadata items that are not specified in the
        `metadata` argument will be deleted.

        """
        if delete:
            _metadata = metadata
        else:
            _metadata = self.get_instance_metadata(context, instance_id)
            _metadata.update(metadata)

        self._check_metadata_properties_quota(context, _metadata)
        self.db.instance_metadata_update(context, instance_id, _metadata, True)
        return _metadata<|MERGE_RESOLUTION|>--- conflicted
+++ resolved
@@ -1077,10 +1077,6 @@
 
         rebuild_params = {
             "new_pass": admin_password,
-<<<<<<< HEAD
-            "image_ref": image_href,
-=======
->>>>>>> 67a24452
             "injected_files": files_to_inject,
         }
 
