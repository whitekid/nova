# vim: tabstop=4 shiftwidth=4 softtabstop=4

# Copyright 2010 United States Government as represented by the
# Administrator of the National Aeronautics and Space Administration.
# All Rights Reserved.
#
#    Licensed under the Apache License, Version 2.0 (the "License"); you may
#    not use this file except in compliance with the License. You may obtain
#    a copy of the License at
#
#         http://www.apache.org/licenses/LICENSE-2.0
#
#    Unless required by applicable law or agreed to in writing, software
#    distributed under the License is distributed on an "AS IS" BASIS, WITHOUT
#    WARRANTIES OR CONDITIONS OF ANY KIND, either express or implied. See the
#    License for the specific language governing permissions and limitations
#    under the License.

import IPy
import os
import logging

from nova import flags
from nova import test
<<<<<<< HEAD
from nova import exception
from nova.compute.exception import NoMoreAddresses
from nova.compute import network
from nova.auth import manager
=======
>>>>>>> a232ba0f
from nova import utils
from nova.auth import users
from nova.compute import network
from nova.compute.exception import NoMoreAddresses

FLAGS = flags.FLAGS

class NetworkTestCase(test.TrialTestCase):
    def setUp(self):
        super(NetworkTestCase, self).setUp()
        self.flags(fake_libvirt=True,
                   fake_storage=True,
                   fake_network=True,
                   network_size=32)
        logging.getLogger().setLevel(logging.DEBUG)
        self.manager = manager.AuthManager()
        self.dnsmasq = FakeDNSMasq()
        try:
            self.manager.create_user('netuser', 'netuser', 'netuser')
        except: pass
        for i in range(0, 6):
            name = 'project%s' % i
            if not self.manager.get_project(name):
                self.manager.create_project(name, 'netuser', name)
        self.network = network.PublicNetworkController()

    def tearDown(self):
        super(NetworkTestCase, self).tearDown()
        for i in range(0, 6):
            name = 'project%s' % i
            self.manager.delete_project(name)
        self.manager.delete_user('netuser')

    def test_public_network_allocation(self):
        pubnet = IPy.IP(flags.FLAGS.public_range)
        address = self.network.allocate_ip("netuser", "project0", "public")
        self.assertTrue(IPy.IP(address) in pubnet)
        self.assertTrue(IPy.IP(address) in self.network.network)

    def test_allocate_deallocate_ip(self):
        address = network.allocate_ip(
                "netuser", "project0", utils.generate_mac())
        logging.debug("Was allocated %s" % (address))
        net = network.get_project_network("project0", "default")
        self.assertEqual(True, is_in_project(address, "project0"))
        mac = utils.generate_mac()
        hostname = "test-host"
        self.dnsmasq.issue_ip(mac, address, hostname, net.bridge_name)
        rv = network.deallocate_ip(address)

        # Doesn't go away until it's dhcp released
        self.assertEqual(True, is_in_project(address, "project0"))

        self.dnsmasq.release_ip(mac, address, hostname, net.bridge_name)
        self.assertEqual(False, is_in_project(address, "project0"))

    def test_range_allocation(self):
        mac = utils.generate_mac()
        secondmac = utils.generate_mac()
        hostname = "test-host"
        address = network.allocate_ip(
                    "netuser", "project0", mac)
        secondaddress = network.allocate_ip(
                "netuser", "project1", secondmac)
        net = network.get_project_network("project0", "default")
        secondnet = network.get_project_network("project1", "default")

        self.assertEqual(True, is_in_project(address, "project0"))
        self.assertEqual(True, is_in_project(secondaddress, "project1"))
        self.assertEqual(False, is_in_project(address, "project1"))

        # Addresses are allocated before they're issued
        self.dnsmasq.issue_ip(mac, address, hostname, net.bridge_name)
        self.dnsmasq.issue_ip(secondmac, secondaddress,
                                hostname, secondnet.bridge_name)

        rv = network.deallocate_ip(address)
        self.dnsmasq.release_ip(mac, address, hostname, net.bridge_name)
        self.assertEqual(False, is_in_project(address, "project0"))

        # First address release shouldn't affect the second
        self.assertEqual(True, is_in_project(secondaddress, "project1"))

        rv = network.deallocate_ip(secondaddress)
        self.dnsmasq.release_ip(secondmac, secondaddress,
                                hostname, secondnet.bridge_name)
        self.assertEqual(False, is_in_project(secondaddress, "project1"))

    def test_subnet_edge(self):
        secondaddress = network.allocate_ip("netuser", "project0",
                                utils.generate_mac())
        hostname = "toomany-hosts"
        for project in range(1,5):
            project_id = "project%s" % (project)
            mac = utils.generate_mac()
            mac2 = utils.generate_mac()
            mac3 = utils.generate_mac()
            address = network.allocate_ip(
                    "netuser", project_id, mac)
            address2 = network.allocate_ip(
                    "netuser", project_id, mac2)
            address3 = network.allocate_ip(
                    "netuser", project_id, mac3)
            self.assertEqual(False, is_in_project(address, "project0"))
            self.assertEqual(False, is_in_project(address2, "project0"))
            self.assertEqual(False, is_in_project(address3, "project0"))
            rv = network.deallocate_ip(address)
            rv = network.deallocate_ip(address2)
            rv = network.deallocate_ip(address3)
            net = network.get_project_network(project_id, "default")
            self.dnsmasq.release_ip(mac, address, hostname, net.bridge_name)
            self.dnsmasq.release_ip(mac2, address2, hostname, net.bridge_name)
            self.dnsmasq.release_ip(mac3, address3, hostname, net.bridge_name)
        net = network.get_project_network("project0", "default")
        rv = network.deallocate_ip(secondaddress)
        self.dnsmasq.release_ip(mac, address, hostname, net.bridge_name)

    def test_release_before_deallocate(self):
        pass

    def test_deallocate_before_issued(self):
        pass

    def test_too_many_addresses(self):
        """
        Network size is 32, there are 5 addresses reserved for VPN.
        So we should get 23 usable addresses
        """
        net = network.get_project_network("project0", "default")
        hostname = "toomany-hosts"
        macs = {}
        addresses = {}
        for i in range(0, 22):
            macs[i] = utils.generate_mac()
            addresses[i] = network.allocate_ip("netuser", "project0", macs[i])
            self.dnsmasq.issue_ip(macs[i], addresses[i], hostname, net.bridge_name)

        self.assertRaises(NoMoreAddresses, network.allocate_ip, "netuser", "project0", utils.generate_mac())

        for i in range(0, 22):
            rv = network.deallocate_ip(addresses[i])
            self.dnsmasq.release_ip(macs[i], addresses[i], hostname, net.bridge_name)

def is_in_project(address, project_id):
    return address in network.get_project_network(project_id).list_addresses()

def _get_project_addresses(project_id):
    project_addresses = []
    for addr in network.get_project_network(project_id).list_addresses():
        project_addresses.append(addr)
    return project_addresses

def binpath(script):
    return os.path.abspath(os.path.join(__file__, "../../../bin", script))

class FakeDNSMasq(object):
    def issue_ip(self, mac, ip, hostname, interface):
        cmd = "%s add %s %s %s" % (binpath('nova-dhcpbridge'),
                                   mac, ip, hostname)
        env = {'DNSMASQ_INTERFACE': interface,
               'TESTING' : '1',
               'FLAGFILE' : FLAGS.dhcpbridge_flagfile}
        (out, err) = utils.execute(cmd, addl_env=env)
        logging.debug("ISSUE_IP: %s, %s " % (out, err))

    def release_ip(self, mac, ip, hostname, interface):
        cmd = "%s del %s %s %s" % (binpath('nova-dhcpbridge'),
                                   mac, ip, hostname)
        env = {'DNSMASQ_INTERFACE': interface,
               'TESTING' : '1',
               'FLAGFILE' : FLAGS.dhcpbridge_flagfile}
        (out, err) = utils.execute(cmd, addl_env=env)
        logging.debug("RELEASE_IP: %s, %s " % (out, err))
<|MERGE_RESOLUTION|>--- conflicted
+++ resolved
@@ -22,15 +22,8 @@
 
 from nova import flags
 from nova import test
-<<<<<<< HEAD
-from nova import exception
-from nova.compute.exception import NoMoreAddresses
-from nova.compute import network
+from nova import utils
 from nova.auth import manager
-=======
->>>>>>> a232ba0f
-from nova import utils
-from nova.auth import users
 from nova.compute import network
 from nova.compute.exception import NoMoreAddresses
 
