--- conflicted
+++ resolved
@@ -50,7 +50,6 @@
                     'deleted', 'deleted_at', 'updated_at'))
 
 
-<<<<<<< HEAD
 def check_encryption_key(func):
     def wrapped(*args, **kwargs):
         if not FLAGS.build_plan_encryption_key:
@@ -65,9 +64,6 @@
         'application/xml': {
             "attributes": {
                 "zone": ["id", "api_url", "name", "capabilities"]}}}
-=======
-class Controller(object):
->>>>>>> 05eb0abd
 
     def index(self, req):
         """Return all zones in brief"""
