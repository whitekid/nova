--- conflicted
+++ resolved
@@ -82,15 +82,14 @@
                                                                      url_path)
     headers['Authorization'] = 'AWS %s:%s' % (access, signature)
 
-<<<<<<< HEAD
     if sys.platform.startswith('win'):
         return _fetch_image_no_curl(url, path, headers)
     else:
         cmd = ['/usr/bin/curl', '--fail', '--silent', url]
         for (k, v) in headers.iteritems():
             cmd += ['-H', '%s: %s' % (k, v)]
-            cmd += ['-o', path]
-            cmd_out = ' '.join(cmd)
+        cmd += ['-o', path]
+        cmd_out = ' '.join(cmd)
         return utils.execute(cmd_out)
 
 
@@ -100,20 +99,6 @@
         return shutil.copy(source, path)
     else:
         return utils.execute('cp %s %s' % (source, path))
-=======
-    cmd = ['/usr/bin/curl', '--fail', '--silent', url]
-    for (k, v) in headers.iteritems():
-        cmd += ['-H', '"%s: %s"' % (k, v)]
-
-    cmd += ['-o', path]
-    cmd_out = ' '.join(cmd)
-    return utils.execute(cmd_out)
-
-
-def _fetch_local_image(image, path, user, project):
-    source = _image_path('%s/image' % image)
-    return utils.execute('cp %s %s' % (source, path))
->>>>>>> 8543aba2
 
 
 def _image_path(path):
