--- conflicted
+++ resolved
@@ -251,11 +251,7 @@
         inst['launch_index'] = 0
 
         inst['hostname'] = str(ref.internal_id)
-<<<<<<< HEAD
         self.db_driver.instance_update(ctxt, inst['id'], inst)
-=======
-        self.db_driver.instance_update(api_context, inst['id'], inst)
->>>>>>> 3363b133
 
         network_manager = utils.import_object(FLAGS.network_manager)
         address = network_manager.allocate_fixed_ip(ctxt,
@@ -263,20 +259,11 @@
 
         # TODO(vish): This probably should be done in the scheduler
         #             network is setup when host is assigned
-<<<<<<< HEAD
-        ctxt = context.RequestContext(user_id, user_id)
-        network_topic = self._get_network_topic(ctxt)
+        network_topic = self._get_network_topic(ctxt, network_manager)
         rpc.call(ctxt,
                  network_topic,
                  {"method": "setup_fixed_ip",
                   "args": {"address": address}})
-=======
-        network_topic = self._get_network_topic(api_context, network_manager)
-        rpc.call(network_topic,
-                 {"method": "setup_fixed_ip",
-                  "args": {"context": api_context,
-                           "address": address}})
->>>>>>> 3363b133
         return inst
 
     def _get_network_topic(self, context, network_manager):
@@ -284,16 +271,8 @@
         network_ref = network_manager.get_network(context)
         host = network_ref['host']
         if not host:
-<<<<<<< HEAD
             host = rpc.call(context,
                             FLAGS.network_topic,
                             {"method": "set_network_host",
                              "args": {"network_id": network_ref['id']}})
-        return self.db_driver.queue_get_for(context, FLAGS.network_topic, host)
-=======
-            host = rpc.call(FLAGS.network_topic,
-                                  {"method": "set_network_host",
-                                   "args": {"context": context,
-                                            "network_id": network_ref['id']}})
-        return self.db_driver.queue_get_for(None, FLAGS.network_topic, host)
->>>>>>> 3363b133
+        return self.db_driver.queue_get_for(context, FLAGS.network_topic, host)